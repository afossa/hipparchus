--- conflicted
+++ resolved
@@ -63,13 +63,8 @@
  * <p>
  * \[
  *   \begin{bmatrix}
-<<<<<<< HEAD
- *    \ \lambda \quad \mu\\
- *     -\mu     \quad \lambda
-=======
  *    \lambda &amp; \mu\\
  *    -\mu    &amp; \lambda
->>>>>>> 40472e84
  *   \end{bmatrix}
  * \]
  * </p>
@@ -170,11 +165,8 @@
      * 2x2 blocks { {real +imaginary}, {-imaginary, real} }.
      *
      * @return the D matrix.
-<<<<<<< HEAD
      *
      * @see #getEigenvalues()
-=======
->>>>>>> 40472e84
      */
     public RealMatrix getD() {
 
