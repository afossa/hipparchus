<!--
 Licensed to the Hipparchus project under one or more
 contributor license agreements.  See the NOTICE file distributed with
 this work for additional information regarding copyright ownership.
 The Hipparchus project licenses this file to You under the Apache License, Version 2.0
 (the "License"); you may not use this file except in compliance with
 the License.  You may obtain a copy of the License at

      https://www.apache.org/licenses/LICENSE-2.0

 Unless required by applicable law or agreed to in writing, software
 distributed under the License is distributed on an "AS IS" BASIS,
 WITHOUT WARRANTIES OR CONDITIONS OF ANY KIND, either express or implied.
 See the License for the specific language governing permissions and
 limitations under the License.
-->
# Special Functions

## Overview

The `special` package of Hipparchus gathers several useful special
functions not provided by `java.lang.Math`.

## Erf functions

[Erf](../apidocs/org.hipparchus/special/Erf.html) contains several useful functions
involving the Error Function, Erf.

|  Function      |  Method |  Reference                                             |
|----------------|---------|--------------------------------------------------------|
| Error Function |  erf    | See [MathWorld](http://mathworld.wolfram.com/Erf.html) |

## Gamma functions

Class [`Gamma`](../apidocs/org.hipparchus/special/Gamma.html)
contains several useful functions involving the Gamma Function.

### Gamma

`Gamma.gamma(x)` computes the Gamma function, \\(\\Gamma(x)\\)
(see [MathWorld](http://mathworld.wolfram.com/GammaFunction.html),
[DLMF](http://dlmf.nist.gov/5)\). The accuracy of the Hipparchus
implementation is assessed by comparison with high precision values computed
with the [Maxima](http://maxima.sourceforge.net/) Computer Algebra System.

|  Interval                 |  Values tested                                |  Average error  |  Standard deviation  |  Maximum error |
|---------------------------|-----------------------------------------------|-----------------|----------------------|----------------|
| \\(-5  \\lt x \\lt  -4\\) | `x[i] = i / 1024, i = -5119, ..., -4097`      | 0.49 ulps       | 0.57 ulps            | 3.0 ulps       |
| \\(-4  \\lt x \\lt  -3\\) | `x[i] = i / 1024, i = -4095, ..., -3073`      | 0.36 ulps       | 0.51 ulps            | 2.0 ulps       |
| \\(-3  \\lt x \\lt  -2\\) | `x[i] = i / 1024, i = -3071, ..., -2049`      | 0.41 ulps       | 0.53 ulps            | 2.0 ulps       |
| \\(-2  \\lt x \\lt  -1\\) | `x[i] = i / 1024, i = -2047, ..., -1025`      | 0.37 ulps       | 0.50 ulps            | 2.0 ulps       |
| \\(-1  \\lt x \\lt   0\\) | `x[i] = i / 1024, i = -1023, ..., -1`         | 0.46 ulps       | 0.54 ulps            | 2.0 ulps       |
| \\( 0  \\lt x \\le   8\\) | `x[i] = i / 1024, i = 1, ..., 8192`           | 0.33 ulps       | 0.48 ulps            | 2.0 ulps       |
| \\( 8  \\lt x \\le 141\\) | `x[i] = i / 64, i = 513, ..., 9024`           | 1.32 ulps       | 1.19 ulps            | 7.0 ulps       |

### Log Gamma

`Gamma.logGamma(x)` computes the natural logarithm of the Gamma function,
\\(\\log \\Gamma(x)\\), for \\(x \\gt 0\\)
(see [MathWorld](http://mathworld.wolfram.com/LogGammaFunction.html),
[DLMF](http://dlmf.nist.gov/5)\). The accuracy of the Hipparchus
implementation is assessed by comparison with high precision values computed
with the [Maxima](http://maxima.sourceforge.net/) Computer Algebra System.

|  Interval                                               |  Values tested                                |  Average error  |  Standard deviation  |  Maximum error |
|---------------------------------------------------------|-----------------------------------------------|-----------------|----------------------|----------------|
| \\(0    \\lt x \\le    8\\)                             | `x[i] = i / 1024, i = 1, ..., 8192`           | 0.32 ulps       | 0.50 ulps            | 4.0 ulps       |
| \\(8    \\lt x \\le 1024\\)                             | `x[i] = i / 8, i = 65, ..., 8192`             | 0.43 ulps       | 0.53 ulps            | 3.0 ulps       |
| \\(1024 \\lt x \\le 8192\\)                             | `x[i], i = 1025, ..., 8192`                   | 0.53 ulps       | 0.56 ulps            | 3.0 ulps       |
| \\(8933.439345993791 \le x \le 1.75555970201398e+305\\) | `x[i] = 2**(i / 8), i = 105, ..., 8112`       | 0.35 ulps       | 0.49 ulps            | 2.0 ulps       |
                                                                                                      
### Regularized Gamma

`Gamma.regularizedGammaP(a, x)` computes the value of the regularized
Gamma function, P(a, x)
(see [MathWorld](http://mathworld.wolfram.com/RegularizedGammaFunction.html)\).

## Beta functions

[Beta](../apidocs/org.hipparchus/special/Beta.html) contains
several useful functions involving the Beta Function.

### Log Beta

`Beta.logBeta(a, b)` computes the value of the natural logarithm of the
Beta function, log B(a, b).
(see [MathWorld](http://mathworld.wolfram.com/BetaFunction.html),
[DLMF](http://dlmf.nist.gov/5.12)\). The accuracy of the Hipparchus
implementation is assessed by comparison with high precision values computed
with the [Maxima](http://maxima.sourceforge.net/) Computer Algebra System.

|  Interval                                            |  Values tested                                                            |  Average error  |  Standard deviation  |  Maximum error  |
|------------------------------------------------------|---------------------------------------------------------------------------|-----------------|----------------------|-----------------|
| \\(0  \\lt x \le   8\\)<br/>\\(0   \\lt y \le   8\\) | `x[i] = i / 32, i = 1, ..., 256`<br/>`y[j] = j / 32, j = 1, ..., 256`     |    1.80 ulps    |     81.08 ulps       | 14031.0 ulps    |
| \\(0  \\lt x \le   8\\)<br/>\\(8   \\lt y \le  16\\) | `x[i] = i / 32, i = 1, ..., 256`<br/>`y[j] = j / 32, j = 257, ..., 512`   |    0.50 ulps    |     3.64 ulps        | 694.0 ulps      |
| \\(0  \\lt x \le   8\\)<br/>\\(16  \\lt y \le 256\\) | `x[i] = i / 32, i = 1, ..., 256`<br/>`y[j] = j, j = 17, ..., 256`         |    1.04 ulps    |     139.32 ulps      | 34509.0 ulps    |
| \\(8  \\lt x \le  16\\)<br/>\\(8   \\lt y \le  16\\) | `x[i] = i / 32, i = 257, ..., 512`<br/>`y[j] = j / 32, j = 257, ..., 512` |    0.35 ulps    |     0.48 ulps        | 2.0 ulps        |
| \\(8  \\lt x \le  16\\)<br/>\\(16  \\lt y \le 256\\) | `x[i] = i / 32, i = 257, ..., 512`<br/>`y[j] = j, j = 17, ..., 256`       |    0.31 ulps    |     0.47 ulps        | 2.0 ulps        |
| \\(16 \\lt x \le 256\\)<br/>\\(16  \\lt y \le 256\\) | `x[i] = i, i = 17, ..., 256`<br/>`y[j] = j, j = 17, ..., 256`             |    0.35 ulps    |     0.49 ulps        | 2.0 ulps        |

### Regularized Beta

(see [MathWorld](http://mathworld.wolfram.com/RegularizedBetaFunction.html))

### Elliptic functions and integrals

Notations in the domain of elliptic functions and integrals is often confusing and inconsistent
across text books. Hipparchus implementation uses the `parameter m` to define both Jacobi elliptic
functions and Legendre elliptic integrals and uses the `nome q` to define Jacobi theta functions.
The elliptic modulus `k` (which is the square of parameter m) is not used at all in Hipparchus. All these
parameters are linked together.

See in MathWorld [elliptic integrals of the first kind](https://mathworld.wolfram.com/EllipticIntegraloftheFirstKind.html),
[elliptic integrals of the second kind](https://mathworld.wolfram.com/EllipticIntegraloftheSecondKind.html),
[elliptic integrals of the third kind](https://mathworld.wolfram.com/EllipticIntegraloftheThirdKind.html),
[Jacobi elliptic functions](https://mathworld.wolfram.com/JacobiEllipticFunctions.html) and
[Jacobi theta functions](https://mathworld.wolfram.com/JacobiThetaFunctions.html).

`JacobiEllipticBuilder.build(m)` builds a `JacobiElliptic` (or `FieldJacobiElliptic`) implementation for the parameter
`m` that computes the twelve elliptic functions \\(sn(u|m)\\), \\(cn(u|m)\\), \\(dn(u|m)\\),
\\(cs(u|m)\\), \\(ds(u|m)\\), \\(ns(u|m)\\), \\(dc(u|m)\\), \\(nc(u|m)\\), \\(sc(u|m)\\), \\(nd(u|m)\\),
\\(sd(u|m)\\), and \\(cd(u|m)\\). The functions are computed as copolar triplets as when one function is needed
in an expression, the two other are often also needed. The inverse functions \\(arcsn(u|m)\\), \\(arccn(u|m)\\), \\(arcdn(u|m)\\),
\\(arccs(u|m)\\), \\(arcds(u|m)\\), \\(arcns(u|m)\\), \\(arcdc(u|m)\\), \\(arcnc(u|m)\\), \\(arcsc(u|m)\\), \\(arcnd(u|m)\\),
\\(arcsd(u|m)\\), and \\(arccd(u|m)\\) are also available.

`JacobiTheta` (and `FieldJacobiTheta`) computes the four Jacobi theta functions \\(\theta_1(z|\\tau)\\), \\(\theta_2(z|\\tau)\\),
\\(\theta_3(z|\\tau)\\), and \\(\theta_4(z|\\tau)\\). The half-period ratio \\(\\tau\\) is linked to the nome `q`:
\\(q = e^{i\\pi\\tau}\\). Here again, the four functions are computed at once and a quadruplet is returned.

`CarlsonEllipticIntegrals` is a utility class that computes the following integrals in Carlson symmetric form,
for both primitive double, `CalculusFieldElement`, `Complex` and `FieldComplex`:

| Name               |  Definition                                                                                                                  |
|--------------------|------------------------------------------------------------------------------------------------------------------------------|
| \\(R_F(x,y,z)\\)   | \\(\\frac{1}{2}\\int_{0}^{\\infty}\\frac{\\mathrm{d}t}{s(t)}\\)                                                              |
| \\(R_J(x,y,z,p)\\) | \\(\\frac{3}{2}\\int_{0}^{\\infty}\\frac{\\mathrm{d}t}{s(t)(t+p)}\\)                                                         |
| \\(R_G(x,y,z)\\)   | \\(\frac{1}{4}\\int_{0}^{\\infty}\\frac{1}{s(t)}\\left(\\frac{x}{t+x}+\\frac{y}{t+y}+\\frac{z}{t+z}\\right)t\\mathrm{d}t \\) |
| \\(R_D(x,y,z)\\)   | \\(R_J(x,y,z,z)\\)                                                                                                           |
| \\(R_C(x,y)\\)     | \\(R_F(x,y,y)\\)                                                                                                             |

where \\(s(t) = \\sqrt{t+x}\\sqrt{t+y}\\sqrt{t+z}\\).

`LegendreEllipticIntegrals` is a utility class that computes the following integrals,
for both primitive double, `CalculusFieldElement`, `Complex` and `FieldComplex`.
(the implementation uses `CarlsonEllipticIntegrals` internally):

<<<<<<< HEAD
| Name                  | Type       |  Definition                                                                            |
|-----------------------|------------|----------------------------------------------------------------------------------------|
| `\(K(m)\)`            |  complete  | `\(\int_0^{\frac{\pi}{2}} \frac{d\theta}{\sqrt{1-m \sin^2\theta}}\)`                   |
| `\(K'(m)\)`           |  complete  | `\(\int_0^{\frac{\pi}{2}} \frac{d\theta}{\sqrt{1-(1-m) \sin^2\theta}}\)`               |
| `\(E(m) \)`           |  complete  | `\(\int_0^{\frac{\pi}{2}} \sqrt{1-m \sin^2\theta} d\theta\)`                           |
| `\(D(m) \)`           |  complete  | `\(\frac{K(m) - E(m)}{m}\)`                                                            |
| `\(\Pi(n, m)\)`       |  complete  | `\(\int_0^{\frac{\pi}{2}} \frac{d\theta}{\sqrt{1-m \sin^2\theta}(1-n \sin^2\theta)}\)` |
| `\(F(\phi, m)\)`      | incomplete | `\(\int_0^{\phi} \frac{d\theta}{\sqrt{1-m \sin^2\theta}}\)`                            |
| `\(E(\phi, m)\)`      | incomplete | `\(\int_0^{\phi} \sqrt{1-m \sin^2\theta} d\theta\)`                                    |
| `\(D(\phi, m)\)`      | incomplete | `\(\frac{K(\phi, m) - E(\phi, m)}{m}\)`                                                |
| `\(\Pi(n, \phi, m)\)` | incomplete | `\(\int_0^{\phi} \frac{d\theta}{\sqrt{1-m \sin^2\theta}(1-n \sin^2\theta)}\)`          |

Beware that when computing elliptic integrals in the complex plane,
many issues arise due to branch cuts. One typical example is the
integral `\(\Pi(n, \phi, m)\)`, which is defined as
`\[
\int_0^{\varphi} \frac{d\theta}{\sqrt{1-m \sin^2\theta}(1-n \sin^2\theta)}
\|`
`\(\phi\)` is the amplitude, `\(n\)` is the elliptic characteristic,
`\(m\)` is the ellipse parameter (some conventions use the elliptic
modulus `\(k\)` such that `\(m=k^2\)` instead of the parameter
`\(m\)`, or they use the nome `\(\)`). All variables that appear in
this expression may be complex.

The integrand has poles corresponding to
`\[
\theta_m = \pm \arcsin\frac{1}{\sqrt{m}},\quad\theta_n = \pm \arcsin\frac{1}{\sqrt{n}}
\]`
and their periodic repetitions due to the inverse sines.

The integral is expected to be computed over the straight path from
`\(0\)` to `\(\phi\)`. With this assumption, the integral is a
single-valued function. The following picture shows the value of the
integral for n=3.4-1.3i and m=0.2+0.6i.

![numerical integration](images/userguide/integral-of-the-third-kind-numerical.png)

One can clearly see the pole near 0.537+0.110i as the start point of a
ray separating a green and a purple zone. Domain coloring uses hue to
represent phase plus periodic brightness to enhance both modulus and
phase. The sharp green/purple transition on the right hand side shows
there is a discontinuity when crossing this ray. There is another pole
(less visible) near 0.785-0.909i and another ray. Drawing the integral
on a larger range would show other rays dues to the repetitions of
these poles.

If we take care to never cross the rays cast by poles, we could in
fact compute the integral using other paths than the straight line
from `\(0\)` to `\(\phi\)`. We could for example start parallel to the
real axis and then parallel to the imaginary axis, or any other path.

If on the other hand we compute the integral using a path that crosses
these rays (i.e. a path that goes after the poles and then bends
upwards or downward before reaching `\(\phi\)`, then we don't notice
that we cross the rays because in fact there are no poles along the
path, the poles are really isolated. So in this case, we compute a
value of the integral that is finite and looks perfectly reasonable,
but is different from the value that would be computed by the straight
path. The following example shows one example of the results we could
obtain.

![Carlson evaluation](images/userguide/integral-of-the-third-kind-Carlson.png)

We see that the purple region extended upwards in a wave-like
shape. In fact, we have chosen a different sheet of the Riemann
surface that represent the integral value.

The first image was really computed using numerical integration. The
second image was in fact computed using the Carlson transformation
that allows much faster results.

Numerical integration is not only very slow, it sometimes fails to
converge. The tiny white points on the ray cast by the first pole
correspond to failures: the integrator exceeded its maximum number of
iterations (despite it was huge). The lower ray is also in fact
probably false numerically, there should be a more pronounced color
change, here we seem to just have some darker purple which I think is
wrong.

Carlson transformations are extremely fast, but they obviously select
the wrong value without notice. The changes occur when during internal
iterations we compute a value
`\(\lambda_m=\sqrt{x_m}\sqrt{y_m}+\sqrt{x_m}\sqrt{z_m}+\sqrt{y_m}\sqrt{z_m}\)`.
According to Carlson, each root must be computed separately and in
each case the root with nonnegative real part must be selected (this
is important because `\(\sqrt{x_m}\sqrt{y_m}\)` and `\(\sqrt{x_m
y_m}\)` may lead to different roots selection in the complex
plane). If during computation one the value crosses the real axis
while being negative, then the root selection switches from one root
to its conjugate: the imaginary part changes its sign instantly. After
the switch, the iterative algorithm continues flawlessly and
converges. It may even converge to the same median point that it had
before the switch, but as the intermediate values are used in the
computation of `\(\Pi(n, \phi, m)\)` (they are not used in the
computations of the integrals of the first kind `\(F(\phi, m)\)` and
of the second kind `\(E(\phi, m)\)`), the final value computed for the
integral is not the correct one. The algorithm has switched from one
sheet of the Riemann surface to another one, and we have no way to
know it. It is even weird as when we are in the vicinity of the ray,
the truth would be to see a discontinuity, but the result we get is
that the algorithm somehow recreates a continuous surface, which when
looking only at a few values and the evolution in the neighborhood
seems correct.

Hipparchus results have been checked against Wolfram Alpha as it is a
reference we trust. Unfortunately, we cannot draw the same picture
using a free account at Wolfram cloud because this computation exceeds
the allowed time. So we just used the forms on Wolfram Alpha site and
got values one by one... Our check was to compute the integrals with
the end point `\(\phi\)` moving from 1.2-1.5i to 1.2+0.75i. This means
that despite the initial point of my integral was always 0+0i, the end
point of the integral was moving along a line parallel to the
imaginary axis. So the first integrals were computed using a path
slanted downwards that was below the poles and ended up in the purple
region, whereas the last integrals were computed using a slanted path
that was above the pole and ended up in the green region. Of course,
there were some specific value of `\(\phi\)` that came very close to
the pole and ended up on the singularity. The various columns of the
table are:

  1) integral end point
  2) numerical integration using a straight path from `\(0\)` to `\(\phi\)`
  3) numerical integration using a path with an intermediate point at pole+i (i.e. above the pole)
  4) numerical integration using a path with an intermediate point at pole-i (i.e. below first pole, and then above second pole)
  5) numerical integration using a path with two intermediate points below both poles
  6) computation using Carlson transforms
  7) reference values from Wolfram Alpha

|     `\(\phi\)`     |  straight integration  |     integration ⇗⇘     |    integration ⇘⇒     |     integration ⇘⇗     |     Carlson-based       |     WolframAlpha    |
|--------------------|------------------------|------------------------|-----------------------|------------------------|-------------------------|---------------------|
|1.2 -1.5000000000   |   0.067423 -0.689888   |  -0.473719  0.953654   |   0.141937 -0.823344  |    0.034362 -0.584955  |    0.141937 -0.823344   |   0.033512 -0.575665|
|1.2 -1.4000000000   |   0.119416 -0.777162   |  -0.470786  0.956006   |   0.144870 -0.820991  |    0.037511 -0.583373  |    0.144870 -0.820991   |   0.036445 -0.573313|
|1.2 -1.3891907650   |   0.151145 -0.812147   |  -0.470405  0.956297   |   0.145251 -0.820700  |    0.037901 -0.583188  |    0.145251 -0.820700   |   0.036826 -0.573022|
|1.2 -1.3000000000   |   0.149002 -0.817999   |  -0.466655  0.959000   |   0.149001 -0.817998  |    0.041726 -0.581407  |    0.149001 -0.817998   |   0.040576 -0.570319|
|1.2 -1.2000000000   |   0.154831 -0.814314   |  -0.460825  0.962684   |   0.154831 -0.814314  |    0.047644 -0.578858  |    0.154831 -0.814314   |   0.046406 -0.566636|
|1.2 -1.0666819680   |   0.166406 -0.808529   |  -0.449250  0.968468   |   0.166406 -0.808529  |    0.059532 -0.574296  |    0.166406 -0.808529   |   0.057981 -0.560851|
|1.2 -1.0666819670   |   0.166406 -0.808529   |  -0.449250  0.968468   |   0.166406 -0.808529  |    0.059532 -0.574296  |    0.166406 -0.808529   |   0.166406 -0.808529|
|1.2 -1.0000000000   |   0.174332 -0.805526   |  -0.441324  0.971472   |   0.174332 -0.805526  |    0.067533 -0.572163  |    0.174332 -0.805526   |   0.174332 -0.805526|
|1.2 -0.7500000000   |   0.219717 -0.798532   |  -0.395938  0.978466   |   0.219717 -0.798532  |    0.113451 -0.568136  |    0.219717 -0.798532   |   0.219717 -0.798532|
|1.2 -0.5000000000   |   0.288633 -0.808119   |  -0.327022  0.968878   |   0.288633 -0.808119  |    0.182994 -0.580982  |    0.288633 -0.808119   |   0.288633 -0.808119|
|1.2  0.0000000000   |   0.461999 -0.906689   |  -0.153656  0.870309   |   0.461999 -0.906689  |    0.357959 -0.686343  |    0.461999 -0.906689   |   0.461999 -0.906689|
|1.2  0.0500000000   |   0.477681 -0.922628   |  -0.137974  0.854370   |   0.477681 -0.922628  |    0.373667 -0.703568  |    0.477681 -0.922628   |   0.477681 -0.922628|
|1.2  0.0700000000   |   0.483659 -0.929206   |  -0.131997  0.847792   |   0.483659 -0.929206  |    0.379664 -0.710612  |    0.483659 -0.929206   |   0.483659 -0.929206|
|1.2  0.0800000000   |   0.486579 -0.932531   |  -0.129077  0.844467   |   0.486579 -0.932531  |    0.382609 -0.714177  |    0.486579 -0.932531   |   0.486579 -0.932531|
|1.2  0.0850000000   |   0.488021 -0.934202   |  -0.127635  0.842796   |   0.488021 -0.934202  |    0.384064 -0.715968  |    0.488021 -0.934202   |   0.488021 -0.934202|
|1.2  0.0851810000   |   0.488073 -0.934263   |  -0.127583  0.842735   |   0.488073 -0.934263  |    0.384116 -0.716033  |    0.488073 -0.934263   |   0.488073 -0.934263|
|1.2  0.0851820000   |   0.488073 -0.934263   |  -0.127582  0.842735   |   0.488073 -0.934263  |    0.384117 -0.716034  |    0.488073 -0.934263   |   1.103729 -2.711260|
|1.2  0.0852449100   |   0.488091 -0.934284   |  -0.127564  0.842714   |   0.488091 -0.934284  |    0.384135 -0.716056  |    0.488091 -0.934284   |   1.103747 -2.711282|
|1.2  0.0852449200   |   0.488091 -0.934284   |  -0.127564  0.842714   |   0.488091 -0.934284  |    0.384135 -0.716056  |    0.488091 -0.934284   |  -1.358876  4.396709|
|1.2  0.0852450100   |   0.488091 -0.934284   |  -0.127564  0.842714   |   0.488091 -0.934284  |    0.384135 -0.716056  |    0.488091 -0.934284   |  -1.358876  4.396709|
|1.2  0.0852450200   |   0.488091 -0.934284   |  -0.127564  0.842714   |   0.488091 -0.934284  |    0.384135 -0.716056  |    0.488091 -0.934284   |  -0.127564  0.842714|
|1.2  0.0852450500   |   0.488091 -0.934284   |  -0.127564  0.842714   |   0.488091 -0.934284  |    0.384135 -0.716056  |    0.488091 -0.934284   |  -0.127564  0.842714|
|1.2  0.0852451000   |   0.488091 -0.934284   |  -0.127564  0.842714   |   0.488091 -0.934284  |    0.384135 -0.716056  |    0.488091 -0.934284   |  -0.127564  0.842714|
|1.2  0.0860000000   |   0.488308 -0.934537   |  -0.127348  0.842461   |   0.488308 -0.934537  |    0.384353 -0.716327  |    0.488308 -0.934537   |  -0.127348  0.842461|
|1.2  0.0870000000   |   0.488595 -0.934872   |  -0.127061  0.842126   |   0.488595 -0.934872  |    0.384643 -0.716686  |    0.488595 -0.934872   |  -0.127061  0.842126|
|1.2  0.0900000000   |   0.489451 -0.935878   |  -0.126204  0.841119   |   0.489451 -0.935878  |    0.385571 -0.717296  |    0.489451 -0.935878   |  -0.126204  0.841119|
|1.2  0.1000000000   |   0.492276 -0.939245   |  -0.123380  0.837753   |   0.492276 -0.939245  |    0.388421 -0.720900  |    0.492276 -0.939245   |  -0.123380  0.837753|
|1.2  0.2000000000   |   0.517589 -0.973584   |  -0.097969  0.803432   |   0.517687 -0.973566  |    0.414396 -0.755743  |    0.517687 -0.973566   |  -0.097969  0.803432|
|1.2  0.2049000000   |   0.518611 -0.975291   |  -0.096861  0.801740   |   0.518795 -0.975258  |    0.415518 -0.757550  |    0.518795 -0.975258   |  -0.096861  0.801740|
|1.2  0.2051631601   |   0.518664 -0.975383   |  -0.096802  0.801649   |   0.518854 -0.975349  |    0.415578 -0.757647  |    0.518854 -0.975349   |  -0.096802  0.801649|
|1.2  0.2051631602   |   0.518664 -0.975383   |  -0.096802  0.801649   |   0.518854 -0.975349  |    0.415578 -0.757647  |   -0.712458  2.578646   |  -0.096802  0.801649|
|1.2  0.2400000000   |   0.526267 -0.987204   |  -0.089309  0.789657   |   0.526347 -0.987341  |    0.423172 -0.770470  |   -0.704965  2.566654   |  -0.089309  0.789657|
|1.2  0.2462000000   |   0.527856 -0.990561   |  -0.088045  0.787533   |   0.527611 -0.989464  |    0.424455 -0.772744  |   -0.703700  2.564531   |  -0.088045  0.787533|
|1.2  0.2467578160   |      -         -       |  -0.087932  0.787342   |   0.527724 -0.989655  |    0.424570 -0.772948  |   -0.703588  2.564340   |  -0.087932  0.787342|
|1.2  0.2475000000   |  -0.087274  0.784663   |  -0.087782  0.787088   |   0.527874 -0.989909  |    0.424721 -0.773220  |   -0.703438  2.564086   |  -0.087782  0.787088|
|1.2  0.2500000000   |  -0.087271  0.786103   |  -0.087280  0.786234   |   0.528376 -0.990764  |    0.425080 -0.774295  |   -0.702936  2.563231   |  -0.087280  0.786234|
|1.2  0.4500000000   |  -0.057161  0.722395   |  -0.057161  0.722395   |   0.558494 -1.054603  |    0.455863 -0.841550  |   -0.672817  2.499392   |  -0.057161  0.722395|
|1.2  0.7500000000   |  -0.037762  0.653477   |  -0.037762  0.653477   |   0.577893 -1.123520  |    0.476489 -0.915387  |   -0.653418  2.430475   |  -0.037762  0.653477|

This table shows the discontinuities. We see that as `\(\phi\)` goes
from 1.2 -1.5i to 1.2+0.75i, all method have singularities. There are
ranges in which several agree, and ranges in which some switch to the
wrong sheet of the Riemann surface. Comparing column 2 (straight
integration) and column 6 (Carlson transforms), corresponds to looking in
the first two pictures at the vertical line with real value 1.2.  We
see that for `\(\phi=1.2+0.2467578160i\)`, the straight integral failed to
compute, and we see that below and above this value, the integral
exhibits a discontinuity. This is correct and this is the result we
want. For the low values of `\(\phi\)` however, the values of the numerical
integral seem strange to us, we think it failed to converge.

For low values, Carlson based computation is on fact quite good, but
it fails after some time, and when it switches, it switches to some
wrong sheet that corresponds to none of the three integration paths we
used.

Surprisingly, Wolfram Alpha seems to be quite wrong in a number of
places. Around `\(\phi=1.2+0.0852i\)`, it even switches twice in a very
short interval, and then switch to the same value of the above
integral. This means in Wolfram Alpha, the green area that should be
above the ray extends much below.

A suggestion to fall back to numerical integration when Carlson fails
has been attempted but the problem is that there is no sign when
Carlson fails. It computes something, and what it computes is
realistic. Carlson gives one sufficient (but not necessary) condition
for success, with one of the intermediate variables that should have a
positive real part. This condition however corresponds to a very small
zone (roughly the red-yellow bubble near origin) and numerical
integration sometimes fails dramatically (with an exception triggered
by maximum iteration reached).

So as a conclusion, care must be taken when computing elliptical
integrals in the complex plane. The same kind of problems is already
noted in other implementation, as one can see from [this
warning](https://flintlib.org/doc/acb_elliptic.html?highlight=elliptic)
in the Flint library.
=======
| Name                  | Type       |  Definition                                                                                      |
|-----------------------|------------|--------------------------------------------------------------------------------------------------|
| \\(K(m)\\)            |  complete  | \\(\\int_0^{\\frac{\\pi}{2}} \\frac{d\\theta}{\\sqrt{1-m \\sin^2\\theta}}\\)                     |
| \\(K'(m)\\)           |  complete  | \\(\\int_0^{\\frac{\\pi}{2}} \\frac{d\\theta}{\\sqrt{1-(1-m) \\sin^2\\theta}}\\)                 |
| \\(E(m) \\)           |  complete  | \\(\\int_0^{\\frac{\\pi}{2}} \\sqrt{1-m \\sin^2\\theta} d\\theta\\)                              |
| \\(D(m) \\)           |  complete  | \\(\\frac{K(m) - E(m)}{m}\\)                                                                     |
| \\(\Pi(n, m)\\)       |  complete  | \\(\\int_0^{\\frac{\\pi}{2}} \\frac{d\\theta}{\\sqrt{1-m \\sin^2\\theta}(1-n \\sin^2\\theta)}\\) |
| \\(F(\phi, m)\\)      | incomplete | \\(\\int_0^{\\phi} \\frac{d\\theta}{\\sqrt{1-m \\sin^2\\theta}}\\)                               |
| \\(E(\phi, m)\\)      | incomplete | \\(\\int_0^{\\phi} \\sqrt{1-m \\sin^2\\theta} d\\theta\\)                                        |
| \\(D(\phi, m)\\)      | incomplete | \\(\\frac{K(\\phi, m) - E(\\phi, m)}{m}\\)                                                       |
| \\(\Pi(n, \phi, m)\\) | incomplete | \\(\\int_0^{\\phi} \\frac{d\\theta}{\\sqrt{1-m \\sin^2\\theta}(1-n \\sin^2\\theta)}\\)           |
>>>>>>> 96aad94a
<|MERGE_RESOLUTION|>--- conflicted
+++ resolved
@@ -145,39 +145,38 @@
 for both primitive double, `CalculusFieldElement`, `Complex` and `FieldComplex`.
 (the implementation uses `CarlsonEllipticIntegrals` internally):
 
-<<<<<<< HEAD
-| Name                  | Type       |  Definition                                                                            |
-|-----------------------|------------|----------------------------------------------------------------------------------------|
-| `\(K(m)\)`            |  complete  | `\(\int_0^{\frac{\pi}{2}} \frac{d\theta}{\sqrt{1-m \sin^2\theta}}\)`                   |
-| `\(K'(m)\)`           |  complete  | `\(\int_0^{\frac{\pi}{2}} \frac{d\theta}{\sqrt{1-(1-m) \sin^2\theta}}\)`               |
-| `\(E(m) \)`           |  complete  | `\(\int_0^{\frac{\pi}{2}} \sqrt{1-m \sin^2\theta} d\theta\)`                           |
-| `\(D(m) \)`           |  complete  | `\(\frac{K(m) - E(m)}{m}\)`                                                            |
-| `\(\Pi(n, m)\)`       |  complete  | `\(\int_0^{\frac{\pi}{2}} \frac{d\theta}{\sqrt{1-m \sin^2\theta}(1-n \sin^2\theta)}\)` |
-| `\(F(\phi, m)\)`      | incomplete | `\(\int_0^{\phi} \frac{d\theta}{\sqrt{1-m \sin^2\theta}}\)`                            |
-| `\(E(\phi, m)\)`      | incomplete | `\(\int_0^{\phi} \sqrt{1-m \sin^2\theta} d\theta\)`                                    |
-| `\(D(\phi, m)\)`      | incomplete | `\(\frac{K(\phi, m) - E(\phi, m)}{m}\)`                                                |
-| `\(\Pi(n, \phi, m)\)` | incomplete | `\(\int_0^{\phi} \frac{d\theta}{\sqrt{1-m \sin^2\theta}(1-n \sin^2\theta)}\)`          |
+| Name                  | Type       |  Definition                                                                                      |
+|-----------------------|------------|--------------------------------------------------------------------------------------------------|
+| \\(K(m)\\)            |  complete  | \\(\\int_0^{\\frac{\\pi}{2}} \\frac{d\\theta}{\\sqrt{1-m \\sin^2\\theta}}\\)                     |
+| \\(K'(m)\\)           |  complete  | \\(\\int_0^{\\frac{\\pi}{2}} \\frac{d\\theta}{\\sqrt{1-(1-m) \\sin^2\\theta}}\\)                 |
+| \\(E(m) \\)           |  complete  | \\(\\int_0^{\\frac{\\pi}{2}} \\sqrt{1-m \\sin^2\\theta} d\\theta\\)                              |
+| \\(D(m) \\)           |  complete  | \\(\\frac{K(m) - E(m)}{m}\\)                                                                     |
+| \\(\Pi(n, m)\\)       |  complete  | \\(\\int_0^{\\frac{\\pi}{2}} \\frac{d\\theta}{\\sqrt{1-m \\sin^2\\theta}(1-n \\sin^2\\theta)}\\) |
+| \\(F(\phi, m)\\)      | incomplete | \\(\\int_0^{\\phi} \\frac{d\\theta}{\\sqrt{1-m \\sin^2\\theta}}\\)                               |
+| \\(E(\phi, m)\\)      | incomplete | \\(\\int_0^{\\phi} \\sqrt{1-m \\sin^2\\theta} d\\theta\\)                                        |
+| \\(D(\phi, m)\\)      | incomplete | \\(\\frac{K(\\phi, m) - E(\\phi, m)}{m}\\)                                                       |
+| \\(\Pi(n, \phi, m)\\) | incomplete | \\(\\int_0^{\\phi} \\frac{d\\theta}{\\sqrt{1-m \\sin^2\\theta}(1-n \\sin^2\\theta)}\\)           |
 
 Beware that when computing elliptic integrals in the complex plane,
 many issues arise due to branch cuts. One typical example is the
-integral `\(\Pi(n, \phi, m)\)`, which is defined as
-`\[
+integral \\(\Pi(n, \phi, m)\\), which is defined as
+\\[
 \int_0^{\varphi} \frac{d\theta}{\sqrt{1-m \sin^2\theta}(1-n \sin^2\theta)}
 \|`
-`\(\phi\)` is the amplitude, `\(n\)` is the elliptic characteristic,
-`\(m\)` is the ellipse parameter (some conventions use the elliptic
-modulus `\(k\)` such that `\(m=k^2\)` instead of the parameter
-`\(m\)`, or they use the nome `\(\)`). All variables that appear in
+\\(\phi\\) is the amplitude, \\(n\\) is the elliptic characteristic,
+\\(m\\) is the ellipse parameter (some conventions use the elliptic
+modulus \\(k\\) such that \\(m=k^2\\) instead of the parameter
+\\(m\\), or they use the nome \\(\\)). All variables that appear in
 this expression may be complex.
 
 The integrand has poles corresponding to
-`\[
+\\[
 \theta_m = \pm \arcsin\frac{1}{\sqrt{m}},\quad\theta_n = \pm \arcsin\frac{1}{\sqrt{n}}
 \]`
 and their periodic repetitions due to the inverse sines.
 
 The integral is expected to be computed over the straight path from
-`\(0\)` to `\(\phi\)`. With this assumption, the integral is a
+\\(0\\) to \\(\phi\\). With this assumption, the integral is a
 single-valued function. The following picture shows the value of the
 integral for n=3.4-1.3i and m=0.2+0.6i.
 
@@ -194,12 +193,12 @@
 
 If we take care to never cross the rays cast by poles, we could in
 fact compute the integral using other paths than the straight line
-from `\(0\)` to `\(\phi\)`. We could for example start parallel to the
+from \\(0\\) to \\(\phi\\). We could for example start parallel to the
 real axis and then parallel to the imaginary axis, or any other path.
 
 If on the other hand we compute the integral using a path that crosses
 these rays (i.e. a path that goes after the poles and then bends
-upwards or downward before reaching `\(\phi\)`, then we don't notice
+upwards or downward before reaching \\(\phi\\), then we don't notice
 that we cross the rays because in fact there are no poles along the
 path, the poles are really isolated. So in this case, we compute a
 value of the integral that is finite and looks perfectly reasonable,
@@ -228,20 +227,20 @@
 Carlson transformations are extremely fast, but they obviously select
 the wrong value without notice. The changes occur when during internal
 iterations we compute a value
-`\(\lambda_m=\sqrt{x_m}\sqrt{y_m}+\sqrt{x_m}\sqrt{z_m}+\sqrt{y_m}\sqrt{z_m}\)`.
+\\(\lambda_m=\sqrt{x_m}\sqrt{y_m}+\sqrt{x_m}\sqrt{z_m}+\sqrt{y_m}\sqrt{z_m}\\).
 According to Carlson, each root must be computed separately and in
 each case the root with nonnegative real part must be selected (this
-is important because `\(\sqrt{x_m}\sqrt{y_m}\)` and `\(\sqrt{x_m
-y_m}\)` may lead to different roots selection in the complex
+is important because \\(\sqrt{x_m}\sqrt{y_m}\\) and \\(\sqrt{x_m
+y_m}\\) may lead to different roots selection in the complex
 plane). If during computation one the value crosses the real axis
 while being negative, then the root selection switches from one root
 to its conjugate: the imaginary part changes its sign instantly. After
 the switch, the iterative algorithm continues flawlessly and
 converges. It may even converge to the same median point that it had
 before the switch, but as the intermediate values are used in the
-computation of `\(\Pi(n, \phi, m)\)` (they are not used in the
-computations of the integrals of the first kind `\(F(\phi, m)\)` and
-of the second kind `\(E(\phi, m)\)`), the final value computed for the
+computation of \\(\Pi(n, \phi, m)\\) (they are not used in the
+computations of the integrals of the first kind \\(F(\phi, m)\\) and
+of the second kind \\(E(\phi, m)\\)), the final value computed for the
 integral is not the correct one. The algorithm has switched from one
 sheet of the Riemann surface to another one, and we have no way to
 know it. It is even weird as when we are in the vicinity of the ray,
@@ -255,26 +254,26 @@
 using a free account at Wolfram cloud because this computation exceeds
 the allowed time. So we just used the forms on Wolfram Alpha site and
 got values one by one... Our check was to compute the integrals with
-the end point `\(\phi\)` moving from 1.2-1.5i to 1.2+0.75i. This means
+the end point \\(\phi\\) moving from 1.2-1.5i to 1.2+0.75i. This means
 that despite the initial point of my integral was always 0+0i, the end
 point of the integral was moving along a line parallel to the
 imaginary axis. So the first integrals were computed using a path
 slanted downwards that was below the poles and ended up in the purple
 region, whereas the last integrals were computed using a slanted path
 that was above the pole and ended up in the green region. Of course,
-there were some specific value of `\(\phi\)` that came very close to
+there were some specific value of \\(\phi\\) that came very close to
 the pole and ended up on the singularity. The various columns of the
 table are:
 
   1) integral end point
-  2) numerical integration using a straight path from `\(0\)` to `\(\phi\)`
+  2) numerical integration using a straight path from \\(0\\) to \\(\phi\\)
   3) numerical integration using a path with an intermediate point at pole+i (i.e. above the pole)
   4) numerical integration using a path with an intermediate point at pole-i (i.e. below first pole, and then above second pole)
   5) numerical integration using a path with two intermediate points below both poles
   6) computation using Carlson transforms
   7) reference values from Wolfram Alpha
 
-|     `\(\phi\)`     |  straight integration  |     integration ⇗⇘     |    integration ⇘⇒     |     integration ⇘⇗     |     Carlson-based       |     WolframAlpha    |
+|     \\(\phi\\)     |  straight integration  |     integration ⇗⇘     |    integration ⇘⇒     |     integration ⇘⇗     |     Carlson-based       |     WolframAlpha    |
 |--------------------|------------------------|------------------------|-----------------------|------------------------|-------------------------|---------------------|
 |1.2 -1.5000000000   |   0.067423 -0.689888   |  -0.473719  0.953654   |   0.141937 -0.823344  |    0.034362 -0.584955  |    0.141937 -0.823344   |   0.033512 -0.575665|
 |1.2 -1.4000000000   |   0.119416 -0.777162   |  -0.470786  0.956006   |   0.144870 -0.820991  |    0.037511 -0.583373  |    0.144870 -0.820991   |   0.036445 -0.573313|
@@ -315,16 +314,16 @@
 |1.2  0.4500000000   |  -0.057161  0.722395   |  -0.057161  0.722395   |   0.558494 -1.054603  |    0.455863 -0.841550  |   -0.672817  2.499392   |  -0.057161  0.722395|
 |1.2  0.7500000000   |  -0.037762  0.653477   |  -0.037762  0.653477   |   0.577893 -1.123520  |    0.476489 -0.915387  |   -0.653418  2.430475   |  -0.037762  0.653477|
 
-This table shows the discontinuities. We see that as `\(\phi\)` goes
+This table shows the discontinuities. We see that as \\(\phi\\) goes
 from 1.2 -1.5i to 1.2+0.75i, all method have singularities. There are
 ranges in which several agree, and ranges in which some switch to the
 wrong sheet of the Riemann surface. Comparing column 2 (straight
 integration) and column 6 (Carlson transforms), corresponds to looking in
 the first two pictures at the vertical line with real value 1.2.  We
-see that for `\(\phi=1.2+0.2467578160i\)`, the straight integral failed to
+see that for \\(\phi=1.2+0.2467578160i\\), the straight integral failed to
 compute, and we see that below and above this value, the integral
 exhibits a discontinuity. This is correct and this is the result we
-want. For the low values of `\(\phi\)` however, the values of the numerical
+want. For the low values of \\(\phi\\) however, the values of the numerical
 integral seem strange to us, we think it failed to converge.
 
 For low values, Carlson based computation is on fact quite good, but
@@ -333,7 +332,7 @@
 used.
 
 Surprisingly, Wolfram Alpha seems to be quite wrong in a number of
-places. Around `\(\phi=1.2+0.0852i\)`, it even switches twice in a very
+places. Around \\(\phi=1.2+0.0852i\\), it even switches twice in a very
 short interval, and then switch to the same value of the above
 integral. This means in Wolfram Alpha, the green area that should be
 above the ray extends much below.
@@ -352,17 +351,4 @@
 integrals in the complex plane. The same kind of problems is already
 noted in other implementation, as one can see from [this
 warning](https://flintlib.org/doc/acb_elliptic.html?highlight=elliptic)
-in the Flint library.
-=======
-| Name                  | Type       |  Definition                                                                                      |
-|-----------------------|------------|--------------------------------------------------------------------------------------------------|
-| \\(K(m)\\)            |  complete  | \\(\\int_0^{\\frac{\\pi}{2}} \\frac{d\\theta}{\\sqrt{1-m \\sin^2\\theta}}\\)                     |
-| \\(K'(m)\\)           |  complete  | \\(\\int_0^{\\frac{\\pi}{2}} \\frac{d\\theta}{\\sqrt{1-(1-m) \\sin^2\\theta}}\\)                 |
-| \\(E(m) \\)           |  complete  | \\(\\int_0^{\\frac{\\pi}{2}} \\sqrt{1-m \\sin^2\\theta} d\\theta\\)                              |
-| \\(D(m) \\)           |  complete  | \\(\\frac{K(m) - E(m)}{m}\\)                                                                     |
-| \\(\Pi(n, m)\\)       |  complete  | \\(\\int_0^{\\frac{\\pi}{2}} \\frac{d\\theta}{\\sqrt{1-m \\sin^2\\theta}(1-n \\sin^2\\theta)}\\) |
-| \\(F(\phi, m)\\)      | incomplete | \\(\\int_0^{\\phi} \\frac{d\\theta}{\\sqrt{1-m \\sin^2\\theta}}\\)                               |
-| \\(E(\phi, m)\\)      | incomplete | \\(\\int_0^{\\phi} \\sqrt{1-m \\sin^2\\theta} d\\theta\\)                                        |
-| \\(D(\phi, m)\\)      | incomplete | \\(\\frac{K(\\phi, m) - E(\\phi, m)}{m}\\)                                                       |
-| \\(\Pi(n, \phi, m)\\) | incomplete | \\(\\int_0^{\\phi} \\frac{d\\theta}{\\sqrt{1-m \\sin^2\\theta}(1-n \\sin^2\\theta)}\\)           |
->>>>>>> 96aad94a
+in the Flint library.