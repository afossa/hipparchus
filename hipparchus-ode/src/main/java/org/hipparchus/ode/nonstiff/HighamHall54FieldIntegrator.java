--- conflicted
+++ resolved
@@ -174,17 +174,8 @@
             for (int l = 1; l < HighamHall54Integrator.STATIC_E.length; ++l) {
                 errSum += HighamHall54Integrator.STATIC_E[l] * yDotK[l][j].getReal();
             }
-<<<<<<< HEAD
-            final double tol   = helper.getTolerance(j, FastMath.max(FastMath.abs(y0[j].getReal()), FastMath.abs(y1[j]).getReal()));
+            final double tol   = helper.getTolerance(j, FastMath.max(FastMath.abs(y0[j].getReal()), FastMath.abs(y1[j].getReal())));
             final double ratio = h.getReal() * errSum / tol;
-=======
-
-            final double yScale = FastMath.max(FastMath.abs(y0[j].getReal()), FastMath.abs(y1[j].getReal()));
-            final double tol = (vecAbsoluteTolerance == null) ?
-                               (scalAbsoluteTolerance + scalRelativeTolerance * yScale) :
-                               (vecAbsoluteTolerance[j] + vecRelativeTolerance[j] * yScale);
-            final double ratio  = h.getReal() * errSum / tol;
->>>>>>> 0548496d
             error += ratio * ratio;
 
         }
