/*
 * Licensed to the Apache Software Foundation (ASF) under one or more
 * contributor license agreements.  See the NOTICE file distributed with
 * this work for additional information regarding copyright ownership.
 * The ASF licenses this file to You under the Apache License, Version 2.0
 * (the "License"); you may not use this file except in compliance with
 * the License.  You may obtain a copy of the License at
 *
 *      https://www.apache.org/licenses/LICENSE-2.0
 *
 * Unless required by applicable law or agreed to in writing, software
 * distributed under the License is distributed on an "AS IS" BASIS,
 * WITHOUT WARRANTIES OR CONDITIONS OF ANY KIND, either express or implied.
 * See the License for the specific language governing permissions and
 * limitations under the License.
 */

/*
 * This is not the original file distributed by the Apache Software Foundation
 * It has been modified by the Hipparchus project
 */

package org.hipparchus.geometry.euclidean.threed;

import java.io.Serializable;
import java.util.function.DoubleSupplier;

import org.hipparchus.complex.Quaternion;
import org.hipparchus.exception.MathIllegalArgumentException;
import org.hipparchus.exception.MathIllegalStateException;
import org.hipparchus.exception.MathRuntimeException;
import org.hipparchus.geometry.LocalizedGeometryFormats;
import org.hipparchus.util.FastMath;
import org.hipparchus.util.MathArrays;
import org.hipparchus.util.SinCos;

/**
 * This class implements rotations in a three-dimensional space.
 *
 * <p>Rotations can be represented by several different mathematical
 * entities (matrices, axe and angle, Cardan or Euler angles,
 * quaternions). This class presents an higher level abstraction, more
 * user-oriented and hiding this implementation details. Well, for the
 * curious, we use quaternions for the internal representation. The
 * user can build a rotation from any of these representations, and
 * any of these representations can be retrieved from a
 * <code>Rotation</code> instance (see the various constructors and
 * getters). In addition, a rotation can also be built implicitly
 * from a set of vectors and their image.</p>
 * <p>This implies that this class can be used to convert from one
 * representation to another one. For example, converting a rotation
 * matrix into a set of Cardan angles from can be done using the
 * following single line of code:</p>
 * <pre>
 * double[] angles = new Rotation(matrix, 1.0e-10).getAngles(RotationOrder.XYZ);
 * </pre>
 * <p>Focus is oriented on what a rotation <em>do</em> rather than on its
 * underlying representation. Once it has been built, and regardless of its
 * internal representation, a rotation is an <em>operator</em> which basically
 * transforms three dimensional {@link Vector3D vectors} into other three
 * dimensional {@link Vector3D vectors}. Depending on the application, the
 * meaning of these vectors may vary and the semantics of the rotation also.</p>
 * <p>For example in an spacecraft attitude simulation tool, users will often
 * consider the vectors are fixed (say the Earth direction for example) and the
 * frames change. The rotation transforms the coordinates of the vector in inertial
 * frame into the coordinates of the same vector in satellite frame. In this
 * case, the rotation implicitly defines the relation between the two frames.</p>
 * <p>Another example could be a telescope control application, where the rotation
 * would transform the sighting direction at rest into the desired observing
 * direction when the telescope is pointed towards an object of interest. In this
 * case the rotation transforms the direction at rest in a topocentric frame
 * into the sighting direction in the same topocentric frame. This implies in this
 * case the frame is fixed and the vector moves.</p>
 * <p>In many case, both approaches will be combined. In our telescope example,
 * we will probably also need to transform the observing direction in the topocentric
 * frame into the observing direction in inertial frame taking into account the observatory
 * location and the Earth rotation, which would essentially be an application of the
 * first approach.</p>
 *
 * <p>These examples show that a rotation is what the user wants it to be. This
 * class does not push the user towards one specific definition and hence does not
 * provide methods like <code>projectVectorIntoDestinationFrame</code> or
 * <code>computeTransformedDirection</code>. It provides simpler and more generic
 * methods: {@link #applyTo(Vector3D) applyTo(Vector3D)} and {@link
 * #applyInverseTo(Vector3D) applyInverseTo(Vector3D)}.</p>
 *
 * <p>Since a rotation is basically a vectorial operator, several rotations can be
 * composed together and the composite operation <code>r = r<sub>1</sub> o
 * r<sub>2</sub></code> (which means that for each vector <code>u</code>,
 * <code>r(u) = r<sub>1</sub>(r<sub>2</sub>(u))</code>) is also a rotation. Hence
 * we can consider that in addition to vectors, a rotation can be applied to other
 * rotations as well (or to itself). With our previous notations, we would say we
 * can apply <code>r<sub>1</sub></code> to <code>r<sub>2</sub></code> and the result
 * we get is <code>r = r<sub>1</sub> o r<sub>2</sub></code>. For this purpose, the
 * class provides the methods: {@link #applyTo(Rotation) applyTo(Rotation)} and
 * {@link #applyInverseTo(Rotation) applyInverseTo(Rotation)}.</p>
 *
 * <p>Rotations are guaranteed to be immutable objects.</p>
 *
 * @see Vector3D
 * @see RotationOrder
 */

public class Rotation implements Serializable {

    /** Identity rotation. */
    public static final Rotation IDENTITY = new Rotation(1.0, 0.0, 0.0, 0.0, false);

    /** Switch to safe computation of asin/acos.
     * @since 3.0
     */
    private static final double SAFE_SWITCH = 0.999;

    /** Serializable version identifier */
    private static final long serialVersionUID = -2153622329907944313L;

    /** Scalar coordinate of the quaternion. */
    private final double q0;

    /** First coordinate of the vectorial part of the quaternion. */
    private final double q1;

    /** Second coordinate of the vectorial part of the quaternion. */
    private final double q2;

    /** Third coordinate of the vectorial part of the quaternion. */
    private final double q3;

    /** Build a rotation from the quaternion coordinates.
     * <p>A rotation can be built from a <em>normalized</em> quaternion,
     * i.e. a quaternion for which q<sub>0</sub><sup>2</sup> +
     * q<sub>1</sub><sup>2</sup> + q<sub>2</sub><sup>2</sup> +
     * q<sub>3</sub><sup>2</sup> = 1. If the quaternion is not normalized,
     * the constructor can normalize it in a preprocessing step.</p>
     * <p>Note that some conventions put the scalar part of the quaternion
     * as the 4<sup>th</sup> component and the vector part as the first three
     * components. This is <em>not</em> our convention. We put the scalar part
     * as the first component.</p>
     * @param q0 scalar part of the quaternion
     * @param q1 first coordinate of the vectorial part of the quaternion
     * @param q2 second coordinate of the vectorial part of the quaternion
     * @param q3 third coordinate of the vectorial part of the quaternion
     * @param needsNormalization if true, the coordinates are considered
     * not to be normalized, a normalization preprocessing step is performed
     * before using them
     */
    public Rotation(double q0, double q1, double q2, double q3,
                    boolean needsNormalization) {

        if (needsNormalization) {
            // normalization preprocessing
            double inv = 1.0 / FastMath.sqrt(q0 * q0 + q1 * q1 + q2 * q2 + q3 * q3);
            q0 *= inv;
            q1 *= inv;
            q2 *= inv;
            q3 *= inv;
        }

        this.q0 = q0;
        this.q1 = q1;
        this.q2 = q2;
        this.q3 = q3;

    }

    /**
     * Build a rotation from a quaternion.
     * @param q rotation quaternion
     * @param needsNormalization if true the quaternion is considered not
     *                           unitary and thus normalized before using it
     */
    public Rotation(final Quaternion q, final boolean needsNormalization) {
        this(q.getQ0(), q.getQ1(), q.getQ2(), q.getQ3(), needsNormalization);
    }

    /** Build a rotation from an axis and an angle.
     * @param axis axis around which to rotate
     * @param angle rotation angle
     * @param convention convention to use for the semantics of the angle
     * @exception MathIllegalArgumentException if the axis norm is zero
     */
    public Rotation(final Vector3D axis, final double angle, final RotationConvention convention)
            throws MathIllegalArgumentException {

        double norm = axis.getNorm();
        if (norm == 0) {
            throw new MathIllegalArgumentException(LocalizedGeometryFormats.ZERO_NORM_FOR_ROTATION_AXIS);
        }

        double halfAngle = convention == RotationConvention.VECTOR_OPERATOR ? -0.5 * angle : +0.5 * angle;
        SinCos sinCos = FastMath.sinCos(halfAngle);
        double coeff = sinCos.sin() / norm;

        q0 = sinCos.cos();
        q1 = coeff * axis.getX();
        q2 = coeff * axis.getY();
        q3 = coeff * axis.getZ();

    }

    /** Build a rotation from a 3X3 matrix.

     * <p>Rotation matrices are orthogonal matrices, i.e. unit matrices
     * (which are matrices for which m.m<sup>T</sup> = I) with real
     * coefficients. The module of the determinant of unit matrices is
     * 1, among the orthogonal 3X3 matrices, only the ones having a
     * positive determinant (+1) are rotation matrices.</p>

     * <p>When a rotation is defined by a matrix with truncated values
     * (typically when it is extracted from a technical sheet where only
     * four to five significant digits are available), the matrix is not
     * orthogonal anymore. This constructor handles this case
     * transparently by using a copy of the given matrix and applying a
     * correction to the copy in order to perfect its orthogonality. If
     * the Frobenius norm of the correction needed is above the given
     * threshold, then the matrix is considered to be too far from a
     * true rotation matrix and an exception is thrown.</p>

     * @param m rotation matrix
     * @param threshold convergence threshold for the iterative
     * orthogonality correction (convergence is reached when the
     * difference between two steps of the Frobenius norm of the
     * correction is below this threshold)

     * @exception MathIllegalArgumentException if the matrix is not a 3X3
     * matrix, or if it cannot be transformed into an orthogonal matrix
     * with the given threshold, or if the determinant of the resulting
     * orthogonal matrix is negative

     */
    public Rotation(double[][] m, double threshold)
            throws MathIllegalArgumentException {

        // dimension check
        if ((m.length != 3) || (m[0].length != 3) ||
                (m[1].length != 3) || (m[2].length != 3)) {
            throw new MathIllegalArgumentException(LocalizedGeometryFormats.ROTATION_MATRIX_DIMENSIONS,
                    m.length, m[0].length);
        }

        // compute a "close" orthogonal matrix
        double[][] ort = orthogonalizeMatrix(m, threshold);

        // check the sign of the determinant
        double det = ort[0][0] * (ort[1][1] * ort[2][2] - ort[2][1] * ort[1][2]) -
                ort[1][0] * (ort[0][1] * ort[2][2] - ort[2][1] * ort[0][2]) +
                ort[2][0] * (ort[0][1] * ort[1][2] - ort[1][1] * ort[0][2]);
        if (det < 0.0) {
            throw new MathIllegalArgumentException(LocalizedGeometryFormats.CLOSEST_ORTHOGONAL_MATRIX_HAS_NEGATIVE_DETERMINANT,
                    det);
        }

        double[] quat = mat2quat(ort);
        q0 = quat[0];
        q1 = quat[1];
        q2 = quat[2];
        q3 = quat[3];

    }

    /** Build the rotation that transforms a pair of vectors into another pair.

     * <p>Except for possible scale factors, if the instance were applied to
     * the pair (u<sub>1</sub>, u<sub>2</sub>) it will produce the pair
     * (v<sub>1</sub>, v<sub>2</sub>).</p>

     * <p>If the angular separation between u<sub>1</sub> and u<sub>2</sub> is
     * not the same as the angular separation between v<sub>1</sub> and
     * v<sub>2</sub>, then a corrected v'<sub>2</sub> will be used rather than
     * v<sub>2</sub>, the corrected vector will be in the (&pm;v<sub>1</sub>,
     * +v<sub>2</sub>) half-plane.</p>

     * @param u1 first vector of the origin pair
     * @param u2 second vector of the origin pair
     * @param v1 desired image of u1 by the rotation
     * @param v2 desired image of u2 by the rotation
     * @exception MathRuntimeException if the norm of one of the vectors is zero,
     * or if one of the pair is degenerated (i.e. the vectors of the pair are collinear)
     */
    public Rotation(Vector3D u1, Vector3D u2, Vector3D v1, Vector3D v2)
            throws MathRuntimeException {

        // build orthonormalized base from u1, u2
        // this fails when vectors are null or collinear, which is forbidden to define a rotation
        final Vector3D u3 = u1.crossProduct(u2).normalize();
        u2 = u3.crossProduct(u1).normalize();
        u1 = u1.normalize();

        // build an orthonormalized base from v1, v2
        // this fails when vectors are null or collinear, which is forbidden to define a rotation
        final Vector3D v3 = v1.crossProduct(v2).normalize();
        v2 = v3.crossProduct(v1).normalize();
        v1 = v1.normalize();

        // buid a matrix transforming the first base into the second one
        final double[][] m = {
                {
                        MathArrays.linearCombination(u1.getX(), v1.getX(), u2.getX(), v2.getX(), u3.getX(), v3.getX()),
                        MathArrays.linearCombination(u1.getY(), v1.getX(), u2.getY(), v2.getX(), u3.getY(), v3.getX()),
                        MathArrays.linearCombination(u1.getZ(), v1.getX(), u2.getZ(), v2.getX(), u3.getZ(), v3.getX())
                },
                {
                        MathArrays.linearCombination(u1.getX(), v1.getY(), u2.getX(), v2.getY(), u3.getX(), v3.getY()),
                        MathArrays.linearCombination(u1.getY(), v1.getY(), u2.getY(), v2.getY(), u3.getY(), v3.getY()),
                        MathArrays.linearCombination(u1.getZ(), v1.getY(), u2.getZ(), v2.getY(), u3.getZ(), v3.getY())
                },
                {
                        MathArrays.linearCombination(u1.getX(), v1.getZ(), u2.getX(), v2.getZ(), u3.getX(), v3.getZ()),
                        MathArrays.linearCombination(u1.getY(), v1.getZ(), u2.getY(), v2.getZ(), u3.getY(), v3.getZ()),
                        MathArrays.linearCombination(u1.getZ(), v1.getZ(), u2.getZ(), v2.getZ(), u3.getZ(), v3.getZ())
                }
        };

        double[] quat = mat2quat(m);
        q0 = quat[0];
        q1 = quat[1];
        q2 = quat[2];
        q3 = quat[3];

    }

    /** Build one of the rotations that transform one vector into another one.

     * <p>Except for a possible scale factor, if the instance were
     * applied to the vector u it will produce the vector v. There is an
     * infinite number of such rotations, this constructor choose the
     * one with the smallest associated angle (i.e. the one whose axis
     * is orthogonal to the (u, v) plane). If u and v are collinear, an
     * arbitrary rotation axis is chosen.</p>

     * @param u origin vector
     * @param v desired image of u by the rotation
     * @exception MathRuntimeException if the norm of one of the vectors is zero
     */
    public Rotation(Vector3D u, Vector3D v) throws MathRuntimeException {

        double normProduct = u.getNorm() * v.getNorm();
        if (normProduct == 0) {
            throw new MathRuntimeException(LocalizedGeometryFormats.ZERO_NORM_FOR_ROTATION_DEFINING_VECTOR);
        }

        double dot = u.dotProduct(v);

        if (dot < ((2.0e-15 - 1.0) * normProduct)) {
            // special case u = -v: we select a PI angle rotation around
            // an arbitrary vector orthogonal to u
            Vector3D w = u.orthogonal();
            q0 = 0.0;
            q1 = -w.getX();
            q2 = -w.getY();
            q3 = -w.getZ();
        } else {
            // general case: (u, v) defines a plane, we select
            // the shortest possible rotation: axis orthogonal to this plane
            q0 = FastMath.sqrt(0.5 * (1.0 + dot / normProduct));
            double coeff = 1.0 / (2.0 * q0 * normProduct);
            Vector3D q = v.crossProduct(u);
            q1 = coeff * q.getX();
            q2 = coeff * q.getY();
            q3 = coeff * q.getZ();
        }

    }

    /** Build a rotation from three Cardan or Euler elementary rotations.

     * <p>Cardan rotations are three successive rotations around the
     * canonical axes X, Y and Z, each axis being used once. There are
     * 6 such sets of rotations (XYZ, XZY, YXZ, YZX, ZXY and ZYX). Euler
     * rotations are three successive rotations around the canonical
     * axes X, Y and Z, the first and last rotations being around the
     * same axis. There are 6 such sets of rotations (XYX, XZX, YXY,
     * YZY, ZXZ and ZYZ), the most popular one being ZXZ.</p>
     * <p>Beware that many people routinely use the term Euler angles even
     * for what really are Cardan angles (this confusion is especially
     * widespread in the aerospace business where Roll, Pitch and Yaw angles
     * are often wrongly tagged as Euler angles).</p>

     * @param order order of rotations to compose, from left to right
     * (i.e. we will use {@code r1.compose(r2.compose(r3, convention), convention)})
     * @param convention convention to use for the semantics of the angle
     * @param alpha1 angle of the first elementary rotation
     * @param alpha2 angle of the second elementary rotation
     * @param alpha3 angle of the third elementary rotation
     */
    public Rotation(RotationOrder order, RotationConvention convention,
                    double alpha1, double alpha2, double alpha3) {
        Rotation r1 = new Rotation(order.getA1(), alpha1, convention);
        Rotation r2 = new Rotation(order.getA2(), alpha2, convention);
        Rotation r3 = new Rotation(order.getA3(), alpha3, convention);
        Rotation composed = r1.compose(r2.compose(r3, convention), convention);
        q0 = composed.q0;
        q1 = composed.q1;
        q2 = composed.q2;
        q3 = composed.q3;
    }

    /** Convert an orthogonal rotation matrix to a quaternion.
     * @param ort orthogonal rotation matrix
     * @return quaternion corresponding to the matrix
     */
    private static double[] mat2quat(final double[][] ort) {

        final double[] quat = new double[4];

        // There are different ways to compute the quaternions elements
        // from the matrix. They all involve computing one element from
        // the diagonal of the matrix, and computing the three other ones
        // using a formula involving a division by the first element,
        // which unfortunately can be zero. Since the norm of the
        // quaternion is 1, we know at least one element has an absolute
        // value greater or equal to 0.5, so it is always possible to
        // select the right formula and avoid division by zero and even
        // numerical inaccuracy. Checking the elements in turn and using
        // the first one greater than 0.45 is safe (this leads to a simple
        // test since qi = 0.45 implies 4 qi^2 - 1 = -0.19)
        double s = ort[0][0] + ort[1][1] + ort[2][2];
        if (s > -0.19) {
            // compute q0 and deduce q1, q2 and q3
            quat[0] = 0.5 * FastMath.sqrt(s + 1.0);
            double inv = 0.25 / quat[0];
            quat[1] = inv * (ort[1][2] - ort[2][1]);
            quat[2] = inv * (ort[2][0] - ort[0][2]);
            quat[3] = inv * (ort[0][1] - ort[1][0]);
        } else {
            s = ort[0][0] - ort[1][1] - ort[2][2];
            if (s > -0.19) {
                // compute q1 and deduce q0, q2 and q3
                quat[1] = 0.5 * FastMath.sqrt(s + 1.0);
                double inv = 0.25 / quat[1];
                quat[0] = inv * (ort[1][2] - ort[2][1]);
                quat[2] = inv * (ort[0][1] + ort[1][0]);
                quat[3] = inv * (ort[0][2] + ort[2][0]);
            } else {
                s = ort[1][1] - ort[0][0] - ort[2][2];
                if (s > -0.19) {
                    // compute q2 and deduce q0, q1 and q3
                    quat[2] = 0.5 * FastMath.sqrt(s + 1.0);
                    double inv = 0.25 / quat[2];
                    quat[0] = inv * (ort[2][0] - ort[0][2]);
                    quat[1] = inv * (ort[0][1] + ort[1][0]);
                    quat[3] = inv * (ort[2][1] + ort[1][2]);
                } else {
                    // compute q3 and deduce q0, q1 and q2
                    s = ort[2][2] - ort[0][0] - ort[1][1];
                    quat[3] = 0.5 * FastMath.sqrt(s + 1.0);
                    double inv = 0.25 / quat[3];
                    quat[0] = inv * (ort[0][1] - ort[1][0]);
                    quat[1] = inv * (ort[0][2] + ort[2][0]);
                    quat[2] = inv * (ort[2][1] + ort[1][2]);
                }
            }
        }

        return quat;

    }

    /** Revert a rotation.
     * Build a rotation which reverse the effect of another
     * rotation. This means that if r(u) = v, then r.revert(v) = u. The
     * instance is not changed.
     * @return a new rotation whose effect is the reverse of the effect
     * of the instance
     */
    public Rotation revert() {
        return new Rotation(-q0, q1, q2, q3, false);
    }

    /** Get the scalar coordinate of the quaternion.
     * @return scalar coordinate of the quaternion
     */
    public double getQ0() {
        return q0;
    }

    /** Get the first coordinate of the vectorial part of the quaternion.
     * @return first coordinate of the vectorial part of the quaternion
     */
    public double getQ1() {
        return q1;
    }

    /** Get the second coordinate of the vectorial part of the quaternion.
     * @return second coordinate of the vectorial part of the quaternion
     */
    public double getQ2() {
        return q2;
    }

    /** Get the third coordinate of the vectorial part of the quaternion.
     * @return third coordinate of the vectorial part of the quaternion
     */
    public double getQ3() {
        return q3;
    }

    /**
     * Returns the rotation quaternion.
     * @return rotation quaternion
     */
    public Quaternion getQuaternion() {
        return new Quaternion(q0, q1, q2, q3);
    }

    /** Get the normalized axis of the rotation.
     * <p>
     * Note that as {@link #getAngle()} always returns an angle
     * between 0 and &pi;, changing the convention changes the
     * direction of the axis, not the sign of the angle.
     * </p>
     * @param convention convention to use for the semantics of the angle
     * @return normalized axis of the rotation
     * @see #Rotation(Vector3D, double, RotationConvention)
     */
    public Vector3D getAxis(final RotationConvention convention) {
        final double squaredSine = q1 * q1 + q2 * q2 + q3 * q3;
        if (squaredSine == 0) {
            return convention == RotationConvention.VECTOR_OPERATOR ? Vector3D.PLUS_I : Vector3D.MINUS_I;
        } else {
            final double sgn = convention == RotationConvention.VECTOR_OPERATOR ? +1 : -1;
            if (q0 < 0) {
                final double inverse = sgn / FastMath.sqrt(squaredSine);
                return new Vector3D(q1 * inverse, q2 * inverse, q3 * inverse);
            }
            final double inverse = -sgn / FastMath.sqrt(squaredSine);
            return new Vector3D(q1 * inverse, q2 * inverse, q3 * inverse);
        }
    }

    /** Get the angle of the rotation.
     * @return angle of the rotation (between 0 and &pi;)
     * @see #Rotation(Vector3D, double, RotationConvention)
     */
    public double getAngle() {
        if ((q0 < -0.1) || (q0 > 0.1)) {
            return 2 * FastMath.asin(FastMath.sqrt(q1 * q1 + q2 * q2 + q3 * q3));
        } else if (q0 < 0) {
            return 2 * FastMath.acos(-q0);
        }
        return 2 * FastMath.acos(q0);
    }

    /** Get the Cardan or Euler angles corresponding to the instance.

     * <p>The equations show that each rotation can be defined by two
     * different values of the Cardan or Euler angles set. For example
     * if Cardan angles are used, the rotation defined by the angles
     * a<sub>1</sub>, a<sub>2</sub> and a<sub>3</sub> is the same as
     * the rotation defined by the angles &pi; + a<sub>1</sub>, &pi;
     * - a<sub>2</sub> and &pi; + a<sub>3</sub>. This method implements
     * the following arbitrary choices:</p>
     * <ul>
     *   <li>for Cardan angles, the chosen set is the one for which the
     *   second angle is between -&pi;/2 and &pi;/2 (i.e its cosine is
     *   positive),</li>
     *   <li>for Euler angles, the chosen set is the one for which the
     *   second angle is between 0 and &pi; (i.e its sine is positive).</li>
     * </ul>

     * <p>Cardan and Euler angle have a very disappointing drawback: all
     * of them have singularities. This means that if the instance is
     * too close to the singularities corresponding to the given
     * rotation order, it will be impossible to retrieve the angles. For
     * Cardan angles, this is often called gimbal lock. There is
     * <em>nothing</em> to do to prevent this, it is an intrinsic problem
     * with Cardan and Euler representation (but not a problem with the
     * rotation itself, which is perfectly well defined). For Cardan
     * angles, singularities occur when the second angle is close to
     * -&pi;/2 or +&pi;/2, for Euler angle singularities occur when the
     * second angle is close to 0 or &pi;, this implies that the identity
     * rotation is always singular for Euler angles!</p>

     * @param order rotation order to use
     * @param convention convention to use for the semantics of the angle
     * @return an array of three angles, in the order specified by the set
     * @exception MathIllegalStateException if the rotation is
     * singular with respect to the angles set specified
     */
    public double[] getAngles(RotationOrder order, RotationConvention convention)
            throws MathIllegalStateException {

        if (convention == RotationConvention.VECTOR_OPERATOR) {
            if (order == RotationOrder.XYZ) {

                // r (Vector3D.plusK) coordinates are :
                //  sin (theta), -cos (theta) sin (phi), cos (theta) cos (phi)
                // (-r) (Vector3D.plusI) coordinates are :
                // cos (psi) cos (theta), -sin (psi) cos (theta), sin (theta)
                // and we can choose to have theta in the interval [-PI/2 ; +PI/2]
                Vector3D v1 = applyTo(Vector3D.PLUS_K);
                Vector3D v2 = applyInverseTo(Vector3D.PLUS_I);
                return new double[] {
                        FastMath.atan2(-(v1.getY()), v1.getZ()),
                        safeAsin(v2, v2::getZ, v2::getX, v2::getY),
                        FastMath.atan2(-(v2.getY()), v2.getX())
                };

            } else if (order == RotationOrder.XZY) {

                // r (Vector3D.plusJ) coordinates are :
                // -sin (psi), cos (psi) cos (phi), cos (psi) sin (phi)
                // (-r) (Vector3D.plusI) coordinates are :
                // cos (theta) cos (psi), -sin (psi), sin (theta) cos (psi)
                // and we can choose to have psi in the interval [-PI/2 ; +PI/2]
                Vector3D v1 = applyTo(Vector3D.PLUS_J);
                Vector3D v2 = applyInverseTo(Vector3D.PLUS_I);
                return new double[] {
                        FastMath.atan2(v1.getZ(), v1.getY()),
                        -safeAsin(v2, v2::getY, v2::getZ, v2::getX),
                        FastMath.atan2(v2.getZ(), v2.getX())
                };

            } else if (order == RotationOrder.YXZ) {

                // r (Vector3D.plusK) coordinates are :
                //  cos (phi) sin (theta), -sin (phi), cos (phi) cos (theta)
                // (-r) (Vector3D.plusJ) coordinates are :
                // sin (psi) cos (phi), cos (psi) cos (phi), -sin (phi)
                // and we can choose to have phi in the interval [-PI/2 ; +PI/2]
                Vector3D v1 = applyTo(Vector3D.PLUS_K);
                Vector3D v2 = applyInverseTo(Vector3D.PLUS_J);
                return new double[] {
                        FastMath.atan2(v1.getX(), v1.getZ()),
                        -safeAsin(v2, v2::getZ, v2::getX, v2::getY),
                        FastMath.atan2(v2.getX(), v2.getY())
                };

            } else if (order == RotationOrder.YZX) {

                // r (Vector3D.plusI) coordinates are :
                // cos (psi) cos (theta), sin (psi), -cos (psi) sin (theta)
                // (-r) (Vector3D.plusJ) coordinates are :
                // sin (psi), cos (phi) cos (psi), -sin (phi) cos (psi)
                // and we can choose to have psi in the interval [-PI/2 ; +PI/2]
                Vector3D v1 = applyTo(Vector3D.PLUS_I);
                Vector3D v2 = applyInverseTo(Vector3D.PLUS_J);
                return new double[] {
                        FastMath.atan2(-(v1.getZ()), v1.getX()),
                        safeAsin(v2, v2::getX, v2::getY, v2::getZ),
                        FastMath.atan2(-(v2.getZ()), v2.getY())
                };

            } else if (order == RotationOrder.ZXY) {

                // r (Vector3D.plusJ) coordinates are :
                // -cos (phi) sin (psi), cos (phi) cos (psi), sin (phi)
                // (-r) (Vector3D.plusK) coordinates are :
                // -sin (theta) cos (phi), sin (phi), cos (theta) cos (phi)
                // and we can choose to have phi in the interval [-PI/2 ; +PI/2]
                Vector3D v1 = applyTo(Vector3D.PLUS_J);
                Vector3D v2 = applyInverseTo(Vector3D.PLUS_K);
                return new double[] {
                        FastMath.atan2(-(v1.getX()), v1.getY()),
                        safeAsin(v2, v2::getY, v2::getZ, v2::getX),
                        FastMath.atan2(-(v2.getX()), v2.getZ())
                };

            } else if (order == RotationOrder.ZYX) {

                // r (Vector3D.plusI) coordinates are :
                //  cos (theta) cos (psi), cos (theta) sin (psi), -sin (theta)
                // (-r) (Vector3D.plusK) coordinates are :
                // -sin (theta), sin (phi) cos (theta), cos (phi) cos (theta)
                // and we can choose to have theta in the interval [-PI/2 ; +PI/2]
                Vector3D v1 = applyTo(Vector3D.PLUS_I);
                Vector3D v2 = applyInverseTo(Vector3D.PLUS_K);
                return new double[] {
                        FastMath.atan2(v1.getY(), v1.getX()),
                        -safeAsin(v2, v2::getX, v2::getY, v2::getZ),
                        FastMath.atan2(v2.getY(), v2.getZ())
                };

            } else if (order == RotationOrder.XYX) {

                // r (Vector3D.plusI) coordinates are :
                //  cos (theta), sin (phi1) sin (theta), -cos (phi1) sin (theta)
                // (-r) (Vector3D.plusI) coordinates are :
                // cos (theta), sin (theta) sin (phi2), sin (theta) cos (phi2)
                // and we can choose to have theta in the interval [0 ; PI]
                Vector3D v1 = applyTo(Vector3D.PLUS_I);
                Vector3D v2 = applyInverseTo(Vector3D.PLUS_I);
                return new double[] {
                        FastMath.atan2(v1.getY(), -v1.getZ()),
                        safeAcos(v2, v2::getX, v2::getY, v2::getZ),
                        FastMath.atan2(v2.getY(), v2.getZ())
                };

            } else if (order == RotationOrder.XZX) {

                // r (Vector3D.plusI) coordinates are :
                //  cos (psi), cos (phi1) sin (psi), sin (phi1) sin (psi)
                // (-r) (Vector3D.plusI) coordinates are :
                // cos (psi), -sin (psi) cos (phi2), sin (psi) sin (phi2)
                // and we can choose to have psi in the interval [0 ; PI]
                Vector3D v1 = applyTo(Vector3D.PLUS_I);
                Vector3D v2 = applyInverseTo(Vector3D.PLUS_I);
                return new double[] {
                        FastMath.atan2(v1.getZ(), v1.getY()),
                        safeAcos(v2, v2::getX, v2::getY, v2::getZ),
                        FastMath.atan2(v2.getZ(), -v2.getY())
                };

            } else if (order == RotationOrder.YXY) {

                // r (Vector3D.plusJ) coordinates are :
                //  sin (theta1) sin (phi), cos (phi), cos (theta1) sin (phi)
                // (-r) (Vector3D.plusJ) coordinates are :
                // sin (phi) sin (theta2), cos (phi), -sin (phi) cos (theta2)
                // and we can choose to have phi in the interval [0 ; PI]
                Vector3D v1 = applyTo(Vector3D.PLUS_J);
                Vector3D v2 = applyInverseTo(Vector3D.PLUS_J);
                return new double[] {
                        FastMath.atan2(v1.getX(), v1.getZ()),
                        safeAcos(v2, v2::getY, v2::getZ, v2::getX),
                        FastMath.atan2(v2.getX(), -v2.getZ())
                };

            } else if (order == RotationOrder.YZY) {

                // r (Vector3D.plusJ) coordinates are :
                //  -cos (theta1) sin (psi), cos (psi), sin (theta1) sin (psi)
                // (-r) (Vector3D.plusJ) coordinates are :
                // sin (psi) cos (theta2), cos (psi), sin (psi) sin (theta2)
                // and we can choose to have psi in the interval [0 ; PI]
                Vector3D v1 = applyTo(Vector3D.PLUS_J);
                Vector3D v2 = applyInverseTo(Vector3D.PLUS_J);
                return new double[] {
                        FastMath.atan2(v1.getZ(), -v1.getX()),
                        safeAcos(v2, v2::getY, v2::getZ, v2::getX),
                        FastMath.atan2(v2.getZ(), v2.getX())
                };

            } else if (order == RotationOrder.ZXZ) {

                // r (Vector3D.plusK) coordinates are :
                //  sin (psi1) sin (phi), -cos (psi1) sin (phi), cos (phi)
                // (-r) (Vector3D.plusK) coordinates are :
                // sin (phi) sin (psi2), sin (phi) cos (psi2), cos (phi)
                // and we can choose to have phi in the interval [0 ; PI]
                Vector3D v1 = applyTo(Vector3D.PLUS_K);
                Vector3D v2 = applyInverseTo(Vector3D.PLUS_K);
                return new double[] {
                        FastMath.atan2(v1.getX(), -v1.getY()),
                        safeAcos(v2, v2::getZ, v2::getX, v2::getY),
                        FastMath.atan2(v2.getX(), v2.getY())
                };

            } else { // last possibility is ZYZ

                // r (Vector3D.plusK) coordinates are :
                //  cos (psi1) sin (theta), sin (psi1) sin (theta), cos (theta)
                // (-r) (Vector3D.plusK) coordinates are :
                // -sin (theta) cos (psi2), sin (theta) sin (psi2), cos (theta)
                // and we can choose to have theta in the interval [0 ; PI]
                Vector3D v1 = applyTo(Vector3D.PLUS_K);
                Vector3D v2 = applyInverseTo(Vector3D.PLUS_K);
                return new double[] {
                        FastMath.atan2(v1.getY(), v1.getX()),
                        safeAcos(v2, v2::getZ, v2::getX, v2::getY),
                        FastMath.atan2(v2.getY(), -v2.getX())
                };

            }
        } else {
            if (order == RotationOrder.XYZ) {

                // r (Vector3D.plusI) coordinates are :
                //  cos (theta) cos (psi), -cos (theta) sin (psi), sin (theta)
                // (-r) (Vector3D.plusK) coordinates are :
                // sin (theta), -sin (phi) cos (theta), cos (phi) cos (theta)
                // and we can choose to have theta in the interval [-PI/2 ; +PI/2]
                Vector3D v1 = applyTo(Vector3D.PLUS_I);
                Vector3D v2 = applyInverseTo(Vector3D.PLUS_K);
                return new double[] {
                        FastMath.atan2(-v2.getY(), v2.getZ()),
                        safeAsin(v2, v2::getX, v2::getY, v2::getZ),
                        FastMath.atan2(-v1.getY(), v1.getX())
                };

            } else if (order == RotationOrder.XZY) {

                // r (Vector3D.plusI) coordinates are :
                // cos (psi) cos (theta), -sin (psi), cos (psi) sin (theta)
                // (-r) (Vector3D.plusJ) coordinates are :
                // -sin (psi), cos (phi) cos (psi), sin (phi) cos (psi)
                // and we can choose to have psi in the interval [-PI/2 ; +PI/2]
                Vector3D v1 = applyTo(Vector3D.PLUS_I);
                Vector3D v2 = applyInverseTo(Vector3D.PLUS_J);
                return new double[] {
                        FastMath.atan2(v2.getZ(), v2.getY()),
                        -safeAsin(v2, v2::getX, v2::getY, v2::getZ),
                        FastMath.atan2(v1.getZ(), v1.getX())
                };

            } else if (order == RotationOrder.YXZ) {

                // r (Vector3D.plusJ) coordinates are :
                // cos (phi) sin (psi), cos (phi) cos (psi), -sin (phi)
                // (-r) (Vector3D.plusK) coordinates are :
                // sin (theta) cos (phi), -sin (phi), cos (theta) cos (phi)
                // and we can choose to have phi in the interval [-PI/2 ; +PI/2]
                Vector3D v1 = applyTo(Vector3D.PLUS_J);
                Vector3D v2 = applyInverseTo(Vector3D.PLUS_K);
                return new double[] {
                        FastMath.atan2(v2.getX(), v2.getZ()),
                        -safeAsin(v2, v2::getY, v2::getZ, v2::getX),
                        FastMath.atan2(v1.getX(), v1.getY())
                };

            } else if (order == RotationOrder.YZX) {

                // r (Vector3D.plusJ) coordinates are :
                // sin (psi), cos (psi) cos (phi), -cos (psi) sin (phi)
                // (-r) (Vector3D.plusI) coordinates are :
                // cos (theta) cos (psi), sin (psi), -sin (theta) cos (psi)
                // and we can choose to have psi in the interval [-PI/2 ; +PI/2]
                Vector3D v1 = applyTo(Vector3D.PLUS_J);
                Vector3D v2 = applyInverseTo(Vector3D.PLUS_I);
                return new double[] {
                        FastMath.atan2(-v2.getZ(), v2.getX()),
                        safeAsin(v2, v2::getY, v2::getZ, v2::getX),
                        FastMath.atan2(-v1.getZ(), v1.getY())
                };

            } else if (order == RotationOrder.ZXY) {

                // r (Vector3D.plusK) coordinates are :
                //  -cos (phi) sin (theta), sin (phi), cos (phi) cos (theta)
                // (-r) (Vector3D.plusJ) coordinates are :
                // -sin (psi) cos (phi), cos (psi) cos (phi), sin (phi)
                // and we can choose to have phi in the interval [-PI/2 ; +PI/2]
                Vector3D v1 = applyTo(Vector3D.PLUS_K);
                Vector3D v2 = applyInverseTo(Vector3D.PLUS_J);
                return new double[] {
                        FastMath.atan2(-v2.getX(), v2.getY()),
                        safeAsin(v2, v2::getZ, v2::getX, v2::getY),
                        FastMath.atan2(-v1.getX(), v1.getZ())
                };

            } else if (order == RotationOrder.ZYX) {

                // r (Vector3D.plusK) coordinates are :
                //  -sin (theta), cos (theta) sin (phi), cos (theta) cos (phi)
                // (-r) (Vector3D.plusI) coordinates are :
                // cos (psi) cos (theta), sin (psi) cos (theta), -sin (theta)
                // and we can choose to have theta in the interval [-PI/2 ; +PI/2]
                Vector3D v1 = applyTo(Vector3D.PLUS_K);
                Vector3D v2 = applyInverseTo(Vector3D.PLUS_I);
                return new double[] {
                        FastMath.atan2(v2.getY(), v2.getX()),
                        -safeAsin(v2, v2::getZ, v2::getX, v2::getY),
                        FastMath.atan2(v1.getY(), v1.getZ())
                };

            } else if (order == RotationOrder.XYX) {

                // r (Vector3D.plusI) coordinates are :
                //  cos (theta), sin (phi2) sin (theta), cos (phi2) sin (theta)
                // (-r) (Vector3D.plusI) coordinates are :
                // cos (theta), sin (theta) sin (phi1), -sin (theta) cos (phi1)
                // and we can choose to have theta in the interval [0 ; PI]
                Vector3D v1 = applyTo(Vector3D.PLUS_I);
                Vector3D v2 = applyInverseTo(Vector3D.PLUS_I);
                return new double[] {
                        FastMath.atan2(v2.getY(), -v2.getZ()),
                        safeAcos(v2, v2::getX, v2::getY, v2::getZ),
                        FastMath.atan2(v1.getY(), v1.getZ())
                };

            } else if (order == RotationOrder.XZX) {

                // r (Vector3D.plusI) coordinates are :
                //  cos (psi), -cos (phi2) sin (psi), sin (phi2) sin (psi)
                // (-r) (Vector3D.plusI) coordinates are :
                // cos (psi), sin (psi) cos (phi1), sin (psi) sin (phi1)
                // and we can choose to have psi in the interval [0 ; PI]
                Vector3D v1 = applyTo(Vector3D.PLUS_I);
                Vector3D v2 = applyInverseTo(Vector3D.PLUS_I);
                return new double[] {
                        FastMath.atan2(v2.getZ(), v2.getY()),
                        safeAcos(v2, v2::getX, v2::getY, v2::getZ),
                        FastMath.atan2(v1.getZ(), -v1.getY())
                };

            } else if (order == RotationOrder.YXY) {

                // r (Vector3D.plusJ) coordinates are :
                // sin (phi) sin (theta2), cos (phi), -sin (phi) cos (theta2)
                // (-r) (Vector3D.plusJ) coordinates are :
                //  sin (theta1) sin (phi), cos (phi), cos (theta1) sin (phi)
                // and we can choose to have phi in the interval [0 ; PI]
                Vector3D v1 = applyTo(Vector3D.PLUS_J);
                Vector3D v2 = applyInverseTo(Vector3D.PLUS_J);
                return new double[] {
                        FastMath.atan2(v2.getX(), v2.getZ()),
                        safeAcos(v2, v2::getY, v2::getZ, v2::getX),
                        FastMath.atan2(v1.getX(), -v1.getZ())
                };

            } else if (order == RotationOrder.YZY) {

                // r (Vector3D.plusJ) coordinates are :
                // sin (psi) cos (theta2), cos (psi), sin (psi) sin (theta2)
                // (-r) (Vector3D.plusJ) coordinates are :
                //  -cos (theta1) sin (psi), cos (psi), sin (theta1) sin (psi)
                // and we can choose to have psi in the interval [0 ; PI]
                Vector3D v1 = applyTo(Vector3D.PLUS_J);
                Vector3D v2 = applyInverseTo(Vector3D.PLUS_J);
                return new double[] {
                        FastMath.atan2(v2.getZ(), -v2.getX()),
                        safeAcos(v2, v2::getY, v2::getZ, v2::getX),
                        FastMath.atan2(v1.getZ(), v1.getX())
                };

            } else if (order == RotationOrder.ZXZ) {

                // r (Vector3D.plusK) coordinates are :
                // sin (phi) sin (psi2), sin (phi) cos (psi2), cos (phi)
                // (-r) (Vector3D.plusK) coordinates are :
                //  sin (psi1) sin (phi), -cos (psi1) sin (phi), cos (phi)
                // and we can choose to have phi in the interval [0 ; PI]
                Vector3D v1 = applyTo(Vector3D.PLUS_K);
                Vector3D v2 = applyInverseTo(Vector3D.PLUS_K);
                return new double[] {
                        FastMath.atan2(v2.getX(), -v2.getY()),
                        safeAcos(v2, v2::getZ, v2::getX, v2::getY),
                        FastMath.atan2(v1.getX(), v1.getY())
                };

            } else { // last possibility is ZYZ

                // r (Vector3D.plusK) coordinates are :
                // -sin (theta) cos (psi2), sin (theta) sin (psi2), cos (theta)
                // (-r) (Vector3D.plusK) coordinates are :
                //  cos (psi1) sin (theta), sin (psi1) sin (theta), cos (theta)
                // and we can choose to have theta in the interval [0 ; PI]
                Vector3D v1 = applyTo(Vector3D.PLUS_K);
                Vector3D v2 = applyInverseTo(Vector3D.PLUS_K);
                return new double[] {
                        FastMath.atan2(v2.getY(), v2.getX()),
                        safeAcos(v2, v2::getZ, v2::getX, v2::getY),
                        FastMath.atan2(v1.getY(), -v1.getX())
                };

            }
        }

    }

    /** Safe computation of acos(some vector coordinate) working around singularities.
     * @param v vector
     * @param cosGetter getter for the cosine coordinate
     * @param sin1Getter getter for one of the sine coordinates
     * @param sin2Getter getter for the other sine coordinate
     * @return acos of the coordinate
     * @since 3.0
     */
    private double safeAcos(final Vector3D v,
                            final DoubleSupplier cosGetter,
                            final DoubleSupplier sin1Getter,
                            final DoubleSupplier sin2Getter) {
        final double cos = cosGetter.getAsDouble();
        if (cos < -SAFE_SWITCH) {
            final double s1 = sin1Getter.getAsDouble();
            final double s2 = sin2Getter.getAsDouble();
            return FastMath.PI - FastMath.asin(FastMath.sqrt(s1 * s1 + s2 * s2));
        } else if (cos > SAFE_SWITCH) {
            final double s1 = sin1Getter.getAsDouble();
            final double s2 = sin2Getter.getAsDouble();
            return FastMath.asin(FastMath.sqrt(s1 * s1 + s2 * s2));
        } else {
            return FastMath.acos(cos);
        }
    }

    /** Safe computation of asin(some vector coordinate) working around singularities.
     * @param v vector
     * @param sinGetter getter for the sine coordinate
     * @param cos1Getter getter for one of the cosine coordinates
     * @param cos2Getter getter for the other cosine coordinate
     * @return asin of the coordinate
     * @since 3.0
     */
    private double safeAsin(final Vector3D v,
                            final DoubleSupplier sinGetter,
                            final DoubleSupplier cos1Getter,
                            final DoubleSupplier cos2Getter) {
        final double sin = sinGetter.getAsDouble();
        if (sin < -SAFE_SWITCH) {
            final double c1 = cos1Getter.getAsDouble();
            final double c2 = cos2Getter.getAsDouble();
            return -FastMath.acos(FastMath.sqrt(c1 * c1 + c2 * c2));
        } else if (sin > SAFE_SWITCH) {
            final double c1 = cos1Getter.getAsDouble();
            final double c2 = cos2Getter.getAsDouble();
            return FastMath.acos(FastMath.sqrt(c1 * c1 + c2 * c2));
        } else {
            return FastMath.asin(sin);
        }
    }

    /** Get the 3X3 matrix corresponding to the instance
     * @return the matrix corresponding to the instance
     */
    public double[][] getMatrix() {

        // products
        double q0q0  = q0 * q0;
        double q0q1  = q0 * q1;
        double q0q2  = q0 * q2;
        double q0q3  = q0 * q3;
        double q1q1  = q1 * q1;
        double q1q2  = q1 * q2;
        double q1q3  = q1 * q3;
        double q2q2  = q2 * q2;
        double q2q3  = q2 * q3;
        double q3q3  = q3 * q3;

        // create the matrix
        double[][] m = new double[3][];
        m[0] = new double[3];
        m[1] = new double[3];
        m[2] = new double[3];

        m [0][0] = 2.0 * (q0q0 + q1q1) - 1.0;
        m [1][0] = 2.0 * (q1q2 - q0q3);
        m [2][0] = 2.0 * (q1q3 + q0q2);

        m [0][1] = 2.0 * (q1q2 + q0q3);
        m [1][1] = 2.0 * (q0q0 + q2q2) - 1.0;
        m [2][1] = 2.0 * (q2q3 - q0q1);

        m [0][2] = 2.0 * (q1q3 - q0q2);
        m [1][2] = 2.0 * (q2q3 + q0q1);
        m [2][2] = 2.0 * (q0q0 + q3q3) - 1.0;

        return m;

    }

    /** Apply the rotation to a vector.
     * @param u vector to apply the rotation to
     * @return a new vector which is the image of u by the rotation
     */
    public Vector3D applyTo(Vector3D u) {

        double x = u.getX();
        double y = u.getY();
        double z = u.getZ();

        double s = q1 * x + q2 * y + q3 * z;

        return new Vector3D(2 * (q0 * (x * q0 - (q2 * z - q3 * y)) + s * q1) - x,
                2 * (q0 * (y * q0 - (q3 * x - q1 * z)) + s * q2) - y,
                2 * (q0 * (z * q0 - (q1 * y - q2 * x)) + s * q3) - z);

    }

    /** Apply the rotation to a vector stored in an array.
     * @param in an array with three items which stores vector to rotate
     * @param out an array with three items to put result to (it can be the same
     * array as in)
     */
    public void applyTo(final double[] in, final double[] out) {

        final double x = in[0];
        final double y = in[1];
        final double z = in[2];

        final double s = q1 * x + q2 * y + q3 * z;

        out[0] = 2 * (q0 * (x * q0 - (q2 * z - q3 * y)) + s * q1) - x;
        out[1] = 2 * (q0 * (y * q0 - (q3 * x - q1 * z)) + s * q2) - y;
        out[2] = 2 * (q0 * (z * q0 - (q1 * y - q2 * x)) + s * q3) - z;

    }
<<<<<<< HEAD

    /** Apply the inverse of the rotation to a vector.
     * @param u vector to apply the inverse of the rotation to
     * @return a new vector which such that u is its image by the rotation
     */
    public Vector3D applyInverseTo(Vector3D u) {

        double x = u.getX();
        double y = u.getY();
        double z = u.getZ();

        double s = q1 * x + q2 * y + q3 * z;
        double m0 = -q0;

        return new Vector3D(2 * (m0 * (x * m0 - (q2 * z - q3 * y)) + s * q1) - x,
                2 * (m0 * (y * m0 - (q3 * x - q1 * z)) + s * q2) - y,
                2 * (m0 * (z * m0 - (q1 * y - q2 * x)) + s * q3) - z);
=======
    return 2 * FastMath.acos(q0);
  }

  /** Get the Cardan or Euler angles corresponding to the instance.

   * <p>The equations show that each rotation can be defined by two
   * different values of the Cardan or Euler angles set. For example
   * if Cardan angles are used, the rotation defined by the angles
   * a<sub>1</sub>, a<sub>2</sub> and a<sub>3</sub> is the same as
   * the rotation defined by the angles &pi; + a<sub>1</sub>, &pi;
   * - a<sub>2</sub> and &pi; + a<sub>3</sub>. This method implements
   * the following arbitrary choices:</p>
   * <ul>
   *   <li>for Cardan angles, the chosen set is the one for which the
   *   second angle is between -&pi;/2 and &pi;/2 (i.e its cosine is
   *   positive),</li>
   *   <li>for Euler angles, the chosen set is the one for which the
   *   second angle is between 0 and &pi; (i.e its sine is positive).</li>
   * </ul>

   * <p>Cardan and Euler angle have a very disappointing drawback: all
   * of them have singularities. This means that if the instance is
   * too close to the singularities corresponding to the given
   * rotation order, it will be impossible to retrieve the angles. For
   * Cardan angles, this is often called gimbal lock. There is
   * <em>nothing</em> to do to prevent this, it is an intrinsic problem
   * with Cardan and Euler representation (but not a problem with the
   * rotation itself, which is perfectly well defined). For Cardan
   * angles, singularities occur when the second angle is close to
   * -&pi;/2 or +&pi;/2, for Euler angle singularities occur when the
   * second angle is close to 0 or &pi;, this implies that the identity
   * rotation is always singular for Euler angles!</p>

   * @param order rotation order to use
   * @param convention convention to use for the semantics of the angle
   * @return an array of three angles, in the order specified by the set
   * @exception MathIllegalStateException if the rotation is
   * singular with respect to the angles set specified
   */
  public double[] getAngles(RotationOrder order, RotationConvention convention)
      throws MathIllegalStateException {

      if (convention == RotationConvention.VECTOR_OPERATOR) {
          if (order == RotationOrder.XYZ) {

              // r (Vector3D.plusK) coordinates are :
              //  sin (theta), -cos (theta) sin (phi), cos (theta) cos (phi)
              // (-r) (Vector3D.plusI) coordinates are :
              // cos (psi) cos (theta), -sin (psi) cos (theta), sin (theta)
              // and we can choose to have theta in the interval [-PI/2 ; +PI/2]
              Vector3D v1 = applyTo(Vector3D.PLUS_K);
              Vector3D v2 = applyInverseTo(Vector3D.PLUS_I);
              return new double[] {
                  FastMath.atan2(-(v1.getY()), v1.getZ()),
                  safeAsin(v2::getZ, v2::getX, v2::getY),
                  FastMath.atan2(-(v2.getY()), v2.getX())
              };

          } else if (order == RotationOrder.XZY) {

              // r (Vector3D.plusJ) coordinates are :
              // -sin (psi), cos (psi) cos (phi), cos (psi) sin (phi)
              // (-r) (Vector3D.plusI) coordinates are :
              // cos (theta) cos (psi), -sin (psi), sin (theta) cos (psi)
              // and we can choose to have psi in the interval [-PI/2 ; +PI/2]
              Vector3D v1 = applyTo(Vector3D.PLUS_J);
              Vector3D v2 = applyInverseTo(Vector3D.PLUS_I);
              return new double[] {
                  FastMath.atan2(v1.getZ(), v1.getY()),
                 -safeAsin(v2::getY, v2::getZ, v2::getX),
                  FastMath.atan2(v2.getZ(), v2.getX())
              };

          } else if (order == RotationOrder.YXZ) {

              // r (Vector3D.plusK) coordinates are :
              //  cos (phi) sin (theta), -sin (phi), cos (phi) cos (theta)
              // (-r) (Vector3D.plusJ) coordinates are :
              // sin (psi) cos (phi), cos (psi) cos (phi), -sin (phi)
              // and we can choose to have phi in the interval [-PI/2 ; +PI/2]
              Vector3D v1 = applyTo(Vector3D.PLUS_K);
              Vector3D v2 = applyInverseTo(Vector3D.PLUS_J);
              return new double[] {
                  FastMath.atan2(v1.getX(), v1.getZ()),
                 -safeAsin(v2::getZ, v2::getX, v2::getY),
                  FastMath.atan2(v2.getX(), v2.getY())
              };

          } else if (order == RotationOrder.YZX) {

              // r (Vector3D.plusI) coordinates are :
              // cos (psi) cos (theta), sin (psi), -cos (psi) sin (theta)
              // (-r) (Vector3D.plusJ) coordinates are :
              // sin (psi), cos (phi) cos (psi), -sin (phi) cos (psi)
              // and we can choose to have psi in the interval [-PI/2 ; +PI/2]
              Vector3D v1 = applyTo(Vector3D.PLUS_I);
              Vector3D v2 = applyInverseTo(Vector3D.PLUS_J);
              return new double[] {
                  FastMath.atan2(-(v1.getZ()), v1.getX()),
                  safeAsin(v2::getX, v2::getY, v2::getZ),
                  FastMath.atan2(-(v2.getZ()), v2.getY())
              };

          } else if (order == RotationOrder.ZXY) {

              // r (Vector3D.plusJ) coordinates are :
              // -cos (phi) sin (psi), cos (phi) cos (psi), sin (phi)
              // (-r) (Vector3D.plusK) coordinates are :
              // -sin (theta) cos (phi), sin (phi), cos (theta) cos (phi)
              // and we can choose to have phi in the interval [-PI/2 ; +PI/2]
              Vector3D v1 = applyTo(Vector3D.PLUS_J);
              Vector3D v2 = applyInverseTo(Vector3D.PLUS_K);
              return new double[] {
                  FastMath.atan2(-(v1.getX()), v1.getY()),
                  safeAsin(v2::getY, v2::getZ, v2::getX),
                  FastMath.atan2(-(v2.getX()), v2.getZ())
              };

          } else if (order == RotationOrder.ZYX) {

              // r (Vector3D.plusI) coordinates are :
              //  cos (theta) cos (psi), cos (theta) sin (psi), -sin (theta)
              // (-r) (Vector3D.plusK) coordinates are :
              // -sin (theta), sin (phi) cos (theta), cos (phi) cos (theta)
              // and we can choose to have theta in the interval [-PI/2 ; +PI/2]
              Vector3D v1 = applyTo(Vector3D.PLUS_I);
              Vector3D v2 = applyInverseTo(Vector3D.PLUS_K);
              return new double[] {
                  FastMath.atan2(v1.getY(), v1.getX()),
                 -safeAsin(v2::getX, v2::getY, v2::getZ),
                  FastMath.atan2(v2.getY(), v2.getZ())
              };

          } else if (order == RotationOrder.XYX) {

              // r (Vector3D.plusI) coordinates are :
              //  cos (theta), sin (phi1) sin (theta), -cos (phi1) sin (theta)
              // (-r) (Vector3D.plusI) coordinates are :
              // cos (theta), sin (theta) sin (phi2), sin (theta) cos (phi2)
              // and we can choose to have theta in the interval [0 ; PI]
              Vector3D v1 = applyTo(Vector3D.PLUS_I);
              Vector3D v2 = applyInverseTo(Vector3D.PLUS_I);
              return new double[] {
                  FastMath.atan2(v1.getY(), -v1.getZ()),
                  safeAcos(v2::getX, v2::getY, v2::getZ),
                  FastMath.atan2(v2.getY(), v2.getZ())
              };

          } else if (order == RotationOrder.XZX) {

              // r (Vector3D.plusI) coordinates are :
              //  cos (psi), cos (phi1) sin (psi), sin (phi1) sin (psi)
              // (-r) (Vector3D.plusI) coordinates are :
              // cos (psi), -sin (psi) cos (phi2), sin (psi) sin (phi2)
              // and we can choose to have psi in the interval [0 ; PI]
              Vector3D v1 = applyTo(Vector3D.PLUS_I);
              Vector3D v2 = applyInverseTo(Vector3D.PLUS_I);
              return new double[] {
                  FastMath.atan2(v1.getZ(), v1.getY()),
                  safeAcos(v2::getX, v2::getY, v2::getZ),
                  FastMath.atan2(v2.getZ(), -v2.getY())
              };

          } else if (order == RotationOrder.YXY) {

              // r (Vector3D.plusJ) coordinates are :
              //  sin (theta1) sin (phi), cos (phi), cos (theta1) sin (phi)
              // (-r) (Vector3D.plusJ) coordinates are :
              // sin (phi) sin (theta2), cos (phi), -sin (phi) cos (theta2)
              // and we can choose to have phi in the interval [0 ; PI]
              Vector3D v1 = applyTo(Vector3D.PLUS_J);
              Vector3D v2 = applyInverseTo(Vector3D.PLUS_J);
              return new double[] {
                  FastMath.atan2(v1.getX(), v1.getZ()),
                  safeAcos(v2::getY, v2::getZ, v2::getX),
                  FastMath.atan2(v2.getX(), -v2.getZ())
              };

          } else if (order == RotationOrder.YZY) {

              // r (Vector3D.plusJ) coordinates are :
              //  -cos (theta1) sin (psi), cos (psi), sin (theta1) sin (psi)
              // (-r) (Vector3D.plusJ) coordinates are :
              // sin (psi) cos (theta2), cos (psi), sin (psi) sin (theta2)
              // and we can choose to have psi in the interval [0 ; PI]
              Vector3D v1 = applyTo(Vector3D.PLUS_J);
              Vector3D v2 = applyInverseTo(Vector3D.PLUS_J);
              return new double[] {
                  FastMath.atan2(v1.getZ(), -v1.getX()),
                  safeAcos(v2::getY, v2::getZ, v2::getX),
                  FastMath.atan2(v2.getZ(), v2.getX())
              };

          } else if (order == RotationOrder.ZXZ) {

              // r (Vector3D.plusK) coordinates are :
              //  sin (psi1) sin (phi), -cos (psi1) sin (phi), cos (phi)
              // (-r) (Vector3D.plusK) coordinates are :
              // sin (phi) sin (psi2), sin (phi) cos (psi2), cos (phi)
              // and we can choose to have phi in the interval [0 ; PI]
              Vector3D v1 = applyTo(Vector3D.PLUS_K);
              Vector3D v2 = applyInverseTo(Vector3D.PLUS_K);
              return new double[] {
                  FastMath.atan2(v1.getX(), -v1.getY()),
                  safeAcos(v2::getZ, v2::getX, v2::getY),
                  FastMath.atan2(v2.getX(), v2.getY())
              };

          } else { // last possibility is ZYZ

              // r (Vector3D.plusK) coordinates are :
              //  cos (psi1) sin (theta), sin (psi1) sin (theta), cos (theta)
              // (-r) (Vector3D.plusK) coordinates are :
              // -sin (theta) cos (psi2), sin (theta) sin (psi2), cos (theta)
              // and we can choose to have theta in the interval [0 ; PI]
              Vector3D v1 = applyTo(Vector3D.PLUS_K);
              Vector3D v2 = applyInverseTo(Vector3D.PLUS_K);
              return new double[] {
                  FastMath.atan2(v1.getY(), v1.getX()),
                  safeAcos(v2::getZ, v2::getX, v2::getY),
                  FastMath.atan2(v2.getY(), -v2.getX())
              };

          }
      } else {
          if (order == RotationOrder.XYZ) {

              // r (Vector3D.plusI) coordinates are :
              //  cos (theta) cos (psi), -cos (theta) sin (psi), sin (theta)
              // (-r) (Vector3D.plusK) coordinates are :
              // sin (theta), -sin (phi) cos (theta), cos (phi) cos (theta)
              // and we can choose to have theta in the interval [-PI/2 ; +PI/2]
              Vector3D v1 = applyTo(Vector3D.PLUS_I);
              Vector3D v2 = applyInverseTo(Vector3D.PLUS_K);
              return new double[] {
                  FastMath.atan2(-v2.getY(), v2.getZ()),
                  safeAsin(v2::getX, v2::getY, v2::getZ),
                  FastMath.atan2(-v1.getY(), v1.getX())
              };

          } else if (order == RotationOrder.XZY) {

              // r (Vector3D.plusI) coordinates are :
              // cos (psi) cos (theta), -sin (psi), cos (psi) sin (theta)
              // (-r) (Vector3D.plusJ) coordinates are :
              // -sin (psi), cos (phi) cos (psi), sin (phi) cos (psi)
              // and we can choose to have psi in the interval [-PI/2 ; +PI/2]
              Vector3D v1 = applyTo(Vector3D.PLUS_I);
              Vector3D v2 = applyInverseTo(Vector3D.PLUS_J);
              return new double[] {
                  FastMath.atan2(v2.getZ(), v2.getY()),
                 -safeAsin(v2::getX, v2::getY, v2::getZ),
                  FastMath.atan2(v1.getZ(), v1.getX())
              };

          } else if (order == RotationOrder.YXZ) {

              // r (Vector3D.plusJ) coordinates are :
              // cos (phi) sin (psi), cos (phi) cos (psi), -sin (phi)
              // (-r) (Vector3D.plusK) coordinates are :
              // sin (theta) cos (phi), -sin (phi), cos (theta) cos (phi)
              // and we can choose to have phi in the interval [-PI/2 ; +PI/2]
              Vector3D v1 = applyTo(Vector3D.PLUS_J);
              Vector3D v2 = applyInverseTo(Vector3D.PLUS_K);
              return new double[] {
                  FastMath.atan2(v2.getX(), v2.getZ()),
                 -safeAsin(v2::getY, v2::getZ, v2::getX),
                  FastMath.atan2(v1.getX(), v1.getY())
              };

          } else if (order == RotationOrder.YZX) {

              // r (Vector3D.plusJ) coordinates are :
              // sin (psi), cos (psi) cos (phi), -cos (psi) sin (phi)
              // (-r) (Vector3D.plusI) coordinates are :
              // cos (theta) cos (psi), sin (psi), -sin (theta) cos (psi)
              // and we can choose to have psi in the interval [-PI/2 ; +PI/2]
              Vector3D v1 = applyTo(Vector3D.PLUS_J);
              Vector3D v2 = applyInverseTo(Vector3D.PLUS_I);
              return new double[] {
                  FastMath.atan2(-v2.getZ(), v2.getX()),
                  safeAsin(v2::getY, v2::getZ, v2::getX),
                  FastMath.atan2(-v1.getZ(), v1.getY())
              };

          } else if (order == RotationOrder.ZXY) {

              // r (Vector3D.plusK) coordinates are :
              //  -cos (phi) sin (theta), sin (phi), cos (phi) cos (theta)
              // (-r) (Vector3D.plusJ) coordinates are :
              // -sin (psi) cos (phi), cos (psi) cos (phi), sin (phi)
              // and we can choose to have phi in the interval [-PI/2 ; +PI/2]
              Vector3D v1 = applyTo(Vector3D.PLUS_K);
              Vector3D v2 = applyInverseTo(Vector3D.PLUS_J);
              return new double[] {
                  FastMath.atan2(-v2.getX(), v2.getY()),
                  safeAsin(v2::getZ, v2::getX, v2::getY),
                  FastMath.atan2(-v1.getX(), v1.getZ())
              };

          } else if (order == RotationOrder.ZYX) {

              // r (Vector3D.plusK) coordinates are :
              //  -sin (theta), cos (theta) sin (phi), cos (theta) cos (phi)
              // (-r) (Vector3D.plusI) coordinates are :
              // cos (psi) cos (theta), sin (psi) cos (theta), -sin (theta)
              // and we can choose to have theta in the interval [-PI/2 ; +PI/2]
              Vector3D v1 = applyTo(Vector3D.PLUS_K);
              Vector3D v2 = applyInverseTo(Vector3D.PLUS_I);
              return new double[] {
                  FastMath.atan2(v2.getY(), v2.getX()),
                 -safeAsin(v2::getZ, v2::getX, v2::getY),
                  FastMath.atan2(v1.getY(), v1.getZ())
              };

          } else if (order == RotationOrder.XYX) {

              // r (Vector3D.plusI) coordinates are :
              //  cos (theta), sin (phi2) sin (theta), cos (phi2) sin (theta)
              // (-r) (Vector3D.plusI) coordinates are :
              // cos (theta), sin (theta) sin (phi1), -sin (theta) cos (phi1)
              // and we can choose to have theta in the interval [0 ; PI]
              Vector3D v1 = applyTo(Vector3D.PLUS_I);
              Vector3D v2 = applyInverseTo(Vector3D.PLUS_I);
              return new double[] {
                  FastMath.atan2(v2.getY(), -v2.getZ()),
                  safeAcos(v2::getX, v2::getY, v2::getZ),
                  FastMath.atan2(v1.getY(), v1.getZ())
              };

          } else if (order == RotationOrder.XZX) {

              // r (Vector3D.plusI) coordinates are :
              //  cos (psi), -cos (phi2) sin (psi), sin (phi2) sin (psi)
              // (-r) (Vector3D.plusI) coordinates are :
              // cos (psi), sin (psi) cos (phi1), sin (psi) sin (phi1)
              // and we can choose to have psi in the interval [0 ; PI]
              Vector3D v1 = applyTo(Vector3D.PLUS_I);
              Vector3D v2 = applyInverseTo(Vector3D.PLUS_I);
              return new double[] {
                  FastMath.atan2(v2.getZ(), v2.getY()),
                  safeAcos(v2::getX, v2::getY, v2::getZ),
                  FastMath.atan2(v1.getZ(), -v1.getY())
              };

          } else if (order == RotationOrder.YXY) {

              // r (Vector3D.plusJ) coordinates are :
              // sin (phi) sin (theta2), cos (phi), -sin (phi) cos (theta2)
              // (-r) (Vector3D.plusJ) coordinates are :
              //  sin (theta1) sin (phi), cos (phi), cos (theta1) sin (phi)
              // and we can choose to have phi in the interval [0 ; PI]
              Vector3D v1 = applyTo(Vector3D.PLUS_J);
              Vector3D v2 = applyInverseTo(Vector3D.PLUS_J);
              return new double[] {
                  FastMath.atan2(v2.getX(), v2.getZ()),
                  safeAcos(v2::getY, v2::getZ, v2::getX),
                  FastMath.atan2(v1.getX(), -v1.getZ())
              };

          } else if (order == RotationOrder.YZY) {

              // r (Vector3D.plusJ) coordinates are :
              // sin (psi) cos (theta2), cos (psi), sin (psi) sin (theta2)
              // (-r) (Vector3D.plusJ) coordinates are :
              //  -cos (theta1) sin (psi), cos (psi), sin (theta1) sin (psi)
              // and we can choose to have psi in the interval [0 ; PI]
              Vector3D v1 = applyTo(Vector3D.PLUS_J);
              Vector3D v2 = applyInverseTo(Vector3D.PLUS_J);
              return new double[] {
                  FastMath.atan2(v2.getZ(), -v2.getX()),
                  safeAcos(v2::getY, v2::getZ, v2::getX),
                  FastMath.atan2(v1.getZ(), v1.getX())
              };

          } else if (order == RotationOrder.ZXZ) {

              // r (Vector3D.plusK) coordinates are :
              // sin (phi) sin (psi2), sin (phi) cos (psi2), cos (phi)
              // (-r) (Vector3D.plusK) coordinates are :
              //  sin (psi1) sin (phi), -cos (psi1) sin (phi), cos (phi)
              // and we can choose to have phi in the interval [0 ; PI]
              Vector3D v1 = applyTo(Vector3D.PLUS_K);
              Vector3D v2 = applyInverseTo(Vector3D.PLUS_K);
              return new double[] {
                  FastMath.atan2(v2.getX(), -v2.getY()),
                  safeAcos(v2::getZ, v2::getX, v2::getY),
                  FastMath.atan2(v1.getX(), v1.getY())
              };

          } else { // last possibility is ZYZ

              // r (Vector3D.plusK) coordinates are :
              // -sin (theta) cos (psi2), sin (theta) sin (psi2), cos (theta)
              // (-r) (Vector3D.plusK) coordinates are :
              //  cos (psi1) sin (theta), sin (psi1) sin (theta), cos (theta)
              // and we can choose to have theta in the interval [0 ; PI]
              Vector3D v1 = applyTo(Vector3D.PLUS_K);
              Vector3D v2 = applyInverseTo(Vector3D.PLUS_K);
              return new double[] {
                  FastMath.atan2(v2.getY(), v2.getX()),
                  safeAcos(v2::getZ, v2::getX, v2::getY),
                  FastMath.atan2(v1.getY(), -v1.getX())
              };

          }
      }

  }

  /** Safe computation of acos(some vector coordinate) working around singularities.
   * @param cosGetter getter for the cosine coordinate
   * @param sin1Getter getter for one of the sine coordinates
   * @param sin2Getter getter for the other sine coordinate
   * @param acos of the coordinate
   * @since 3.0
   */
  private double safeAcos(final DoubleSupplier cosGetter,
                          final DoubleSupplier sin1Getter,
                          final DoubleSupplier sin2Getter) {
      final double cos = cosGetter.getAsDouble();
      if (cos < -SAFE_SWITCH) {
          final double s1 = sin1Getter.getAsDouble();
          final double s2 = sin2Getter.getAsDouble();
          return FastMath.PI - FastMath.asin(FastMath.sqrt(s1 * s1 + s2 * s2));
      } else if (cos > SAFE_SWITCH) {
          final double s1 = sin1Getter.getAsDouble();
          final double s2 = sin2Getter.getAsDouble();
          return FastMath.asin(FastMath.sqrt(s1 * s1 + s2 * s2));
      } else {
          return FastMath.acos(cos);
      }
  }

  /** Safe computation of asin(some vector coordinate) working around singularities.
   * @param sinGetter getter for the sine coordinate
   * @param cos1Getter getter for one of the cosine coordinates
   * @param cos2Getter getter for the other cosine coordinate
   * @param acos of the coordinate
   * @since 3.0
   */
  private double safeAsin(final DoubleSupplier sinGetter,
                          final DoubleSupplier cos1Getter,
                          final DoubleSupplier cos2Getter) {
      final double sin = sinGetter.getAsDouble();
      if (sin < -SAFE_SWITCH) {
          final double c1 = cos1Getter.getAsDouble();
          final double c2 = cos2Getter.getAsDouble();
          return -FastMath.acos(FastMath.sqrt(c1 * c1 + c2 * c2));
      } else if (sin > SAFE_SWITCH) {
          final double c1 = cos1Getter.getAsDouble();
          final double c2 = cos2Getter.getAsDouble();
          return FastMath.acos(FastMath.sqrt(c1 * c1 + c2 * c2));
      } else {
          return FastMath.asin(sin);
      }
  }

  /** Get the 3X3 matrix corresponding to the instance
   * @return the matrix corresponding to the instance
   */
  public double[][] getMatrix() {

    // products
    double q0q0  = q0 * q0;
    double q0q1  = q0 * q1;
    double q0q2  = q0 * q2;
    double q0q3  = q0 * q3;
    double q1q1  = q1 * q1;
    double q1q2  = q1 * q2;
    double q1q3  = q1 * q3;
    double q2q2  = q2 * q2;
    double q2q3  = q2 * q3;
    double q3q3  = q3 * q3;

    // create the matrix
    double[][] m = new double[3][];
    m[0] = new double[3];
    m[1] = new double[3];
    m[2] = new double[3];

    m [0][0] = 2.0 * (q0q0 + q1q1) - 1.0;
    m [1][0] = 2.0 * (q1q2 - q0q3);
    m [2][0] = 2.0 * (q1q3 + q0q2);

    m [0][1] = 2.0 * (q1q2 + q0q3);
    m [1][1] = 2.0 * (q0q0 + q2q2) - 1.0;
    m [2][1] = 2.0 * (q2q3 - q0q1);

    m [0][2] = 2.0 * (q1q3 - q0q2);
    m [1][2] = 2.0 * (q2q3 + q0q1);
    m [2][2] = 2.0 * (q0q0 + q3q3) - 1.0;

    return m;

  }

  /** Apply the rotation to a vector.
   * @param u vector to apply the rotation to
   * @return a new vector which is the image of u by the rotation
   */
  public Vector3D applyTo(Vector3D u) {

    double x = u.getX();
    double y = u.getY();
    double z = u.getZ();

    double s = q1 * x + q2 * y + q3 * z;

    return new Vector3D(2 * (q0 * (x * q0 - (q2 * z - q3 * y)) + s * q1) - x,
                        2 * (q0 * (y * q0 - (q3 * x - q1 * z)) + s * q2) - y,
                        2 * (q0 * (z * q0 - (q1 * y - q2 * x)) + s * q3) - z);

  }

  /** Apply the rotation to a vector stored in an array.
   * @param in an array with three items which stores vector to rotate
   * @param out an array with three items to put result to (it can be the same
   * array as in)
   */
  public void applyTo(final double[] in, final double[] out) {

      final double x = in[0];
      final double y = in[1];
      final double z = in[2];

      final double s = q1 * x + q2 * y + q3 * z;

      out[0] = 2 * (q0 * (x * q0 - (q2 * z - q3 * y)) + s * q1) - x;
      out[1] = 2 * (q0 * (y * q0 - (q3 * x - q1 * z)) + s * q2) - y;
      out[2] = 2 * (q0 * (z * q0 - (q1 * y - q2 * x)) + s * q3) - z;

  }

  /** Apply the inverse of the rotation to a vector.
   * @param u vector to apply the inverse of the rotation to
   * @return a new vector which such that u is its image by the rotation
   */
  public Vector3D applyInverseTo(Vector3D u) {

    double x = u.getX();
    double y = u.getY();
    double z = u.getZ();

    double s = q1 * x + q2 * y + q3 * z;
    double m0 = -q0;

    return new Vector3D(2 * (m0 * (x * m0 - (q2 * z - q3 * y)) + s * q1) - x,
                        2 * (m0 * (y * m0 - (q3 * x - q1 * z)) + s * q2) - y,
                        2 * (m0 * (z * m0 - (q1 * y - q2 * x)) + s * q3) - z);

  }

  /** Apply the inverse of the rotation to a vector stored in an array.
   * @param in an array with three items which stores vector to rotate
   * @param out an array with three items to put result to (it can be the same
   * array as in)
   */
  public void applyInverseTo(final double[] in, final double[] out) {

      final double x = in[0];
      final double y = in[1];
      final double z = in[2];

      final double s = q1 * x + q2 * y + q3 * z;
      final double m0 = -q0;

      out[0] = 2 * (m0 * (x * m0 - (q2 * z - q3 * y)) + s * q1) - x;
      out[1] = 2 * (m0 * (y * m0 - (q3 * x - q1 * z)) + s * q2) - y;
      out[2] = 2 * (m0 * (z * m0 - (q1 * y - q2 * x)) + s * q3) - z;

  }

  /** Apply the instance to another rotation.
   * <p>
   * Calling this method is equivalent to call
   * {@link #compose(Rotation, RotationConvention)
   * compose(r, RotationConvention.VECTOR_OPERATOR)}.
   * </p>
   * @param r rotation to apply the rotation to
   * @return a new rotation which is the composition of r by the instance
   */
  public Rotation applyTo(Rotation r) {
    return compose(r, RotationConvention.VECTOR_OPERATOR);
  }

  /** Compose the instance with another rotation.
   * <p>
   * If the semantics of the rotations composition corresponds to a
   * {@link RotationConvention#VECTOR_OPERATOR vector operator} convention,
   * applying the instance to a rotation is computing the composition
   * in an order compliant with the following rule : let {@code u} be any
   * vector and {@code v} its image by {@code r1} (i.e.
   * {@code r1.applyTo(u) = v}). Let {@code w} be the image of {@code v} by
   * rotation {@code r2} (i.e. {@code r2.applyTo(v) = w}). Then
   * {@code w = comp.applyTo(u)}, where
   * {@code comp = r2.compose(r1, RotationConvention.VECTOR_OPERATOR)}.
   * </p>
   * <p>
   * If the semantics of the rotations composition corresponds to a
   * {@link RotationConvention#FRAME_TRANSFORM frame transform} convention,
   * the application order will be reversed. So keeping the exact same
   * meaning of all {@code r1}, {@code r2}, {@code u}, {@code v}, {@code w}
   * and  {@code comp} as above, {@code comp} could also be computed as
   * {@code comp = r1.compose(r2, RotationConvention.FRAME_TRANSFORM)}.
   * </p>
   * @param r rotation to apply the rotation to
   * @param convention convention to use for the semantics of the angle
   * @return a new rotation which is the composition of r by the instance
   */
  public Rotation compose(final Rotation r, final RotationConvention convention) {
    return convention == RotationConvention.VECTOR_OPERATOR ?
           composeInternal(r) : r.composeInternal(this);
  }

  /** Compose the instance with another rotation using vector operator convention.
   * @param r rotation to apply the rotation to
   * @return a new rotation which is the composition of r by the instance
   * using vector operator convention
   */
  private Rotation composeInternal(final Rotation r) {
    return new Rotation(r.q0 * q0 - (r.q1 * q1 + r.q2 * q2 + r.q3 * q3),
                        r.q1 * q0 + r.q0 * q1 + (r.q2 * q3 - r.q3 * q2),
                        r.q2 * q0 + r.q0 * q2 + (r.q3 * q1 - r.q1 * q3),
                        r.q3 * q0 + r.q0 * q3 + (r.q1 * q2 - r.q2 * q1),
                        false);
  }

  /** Apply the inverse of the instance to another rotation.
   * <p>
   * Calling this method is equivalent to call
   * {@link #composeInverse(Rotation, RotationConvention)
   * composeInverse(r, RotationConvention.VECTOR_OPERATOR)}.
   * </p>
   * @param r rotation to apply the rotation to
   * @return a new rotation which is the composition of r by the inverse
   * of the instance
   */
  public Rotation applyInverseTo(Rotation r) {
    return composeInverse(r, RotationConvention.VECTOR_OPERATOR);
  }

  /** Compose the inverse of the instance with another rotation.
   * <p>
   * If the semantics of the rotations composition corresponds to a
   * {@link RotationConvention#VECTOR_OPERATOR vector operator} convention,
   * applying the inverse of the instance to a rotation is computing
   * the composition in an order compliant with the following rule :
   * let {@code u} be any vector and {@code v} its image by {@code r1}
   * (i.e. {@code r1.applyTo(u) = v}). Let {@code w} be the inverse image
   * of {@code v} by {@code r2} (i.e. {@code r2.applyInverseTo(v) = w}).
   * Then {@code w = comp.applyTo(u)}, where
   * {@code comp = r2.composeInverse(r1)}.
   * </p>
   * <p>
   * If the semantics of the rotations composition corresponds to a
   * {@link RotationConvention#FRAME_TRANSFORM frame transform} convention,
   * the application order will be reversed, which means it is the
   * <em>innermost</em> rotation that will be reversed. So keeping the exact same
   * meaning of all {@code r1}, {@code r2}, {@code u}, {@code v}, {@code w}
   * and  {@code comp} as above, {@code comp} could also be computed as
   * {@code comp = r1.revert().composeInverse(r2.revert(), RotationConvention.FRAME_TRANSFORM)}.
   * </p>
   * @param r rotation to apply the rotation to
   * @param convention convention to use for the semantics of the angle
   * @return a new rotation which is the composition of r by the inverse
   * of the instance
   */
  public Rotation composeInverse(final Rotation r, final RotationConvention convention) {
    return convention == RotationConvention.VECTOR_OPERATOR ?
           composeInverseInternal(r) : r.composeInternal(revert());
  }

  /** Compose the inverse of the instance with another rotation
   * using vector operator convention.
   * @param r rotation to apply the rotation to
   * @return a new rotation which is the composition of r by the inverse
   * of the instance using vector operator convention
   */
  private Rotation composeInverseInternal(Rotation r) {
    return new Rotation(-r.q0 * q0 - (r.q1 * q1 + r.q2 * q2 + r.q3 * q3),
                        -r.q1 * q0 + r.q0 * q1 + (r.q2 * q3 - r.q3 * q2),
                        -r.q2 * q0 + r.q0 * q2 + (r.q3 * q1 - r.q1 * q3),
                        -r.q3 * q0 + r.q0 * q3 + (r.q1 * q2 - r.q2 * q1),
                        false);
  }

  /** Perfect orthogonality on a 3X3 matrix.
   * @param m initial matrix (not exactly orthogonal)
   * @param threshold convergence threshold for the iterative
   * orthogonality correction (convergence is reached when the
   * difference between two steps of the Frobenius norm of the
   * correction is below this threshold)
   * @return an orthogonal matrix close to m
   * @exception MathIllegalArgumentException if the matrix cannot be
   * orthogonalized with the given threshold after 10 iterations
   */
  private double[][] orthogonalizeMatrix(double[][] m, double threshold)
    throws MathIllegalArgumentException {
    double[] m0 = m[0];
    double[] m1 = m[1];
    double[] m2 = m[2];
    double x00 = m0[0];
    double x01 = m0[1];
    double x02 = m0[2];
    double x10 = m1[0];
    double x11 = m1[1];
    double x12 = m1[2];
    double x20 = m2[0];
    double x21 = m2[1];
    double x22 = m2[2];
    double fn = 0;
    double fn1;

    double[][] o = new double[3][3];
    double[] o0 = o[0];
    double[] o1 = o[1];
    double[] o2 = o[2];

    // iterative correction: Xn+1 = Xn - 0.5 * (Xn.Mt.Xn - M)
    int i;
    for (i = 0; i < 11; ++i) {

      // Mt.Xn
      double mx00 = m0[0] * x00 + m1[0] * x10 + m2[0] * x20;
      double mx10 = m0[1] * x00 + m1[1] * x10 + m2[1] * x20;
      double mx20 = m0[2] * x00 + m1[2] * x10 + m2[2] * x20;
      double mx01 = m0[0] * x01 + m1[0] * x11 + m2[0] * x21;
      double mx11 = m0[1] * x01 + m1[1] * x11 + m2[1] * x21;
      double mx21 = m0[2] * x01 + m1[2] * x11 + m2[2] * x21;
      double mx02 = m0[0] * x02 + m1[0] * x12 + m2[0] * x22;
      double mx12 = m0[1] * x02 + m1[1] * x12 + m2[1] * x22;
      double mx22 = m0[2] * x02 + m1[2] * x12 + m2[2] * x22;

      // Xn+1
      o0[0] = x00 - 0.5 * (x00 * mx00 + x01 * mx10 + x02 * mx20 - m0[0]);
      o0[1] = x01 - 0.5 * (x00 * mx01 + x01 * mx11 + x02 * mx21 - m0[1]);
      o0[2] = x02 - 0.5 * (x00 * mx02 + x01 * mx12 + x02 * mx22 - m0[2]);
      o1[0] = x10 - 0.5 * (x10 * mx00 + x11 * mx10 + x12 * mx20 - m1[0]);
      o1[1] = x11 - 0.5 * (x10 * mx01 + x11 * mx11 + x12 * mx21 - m1[1]);
      o1[2] = x12 - 0.5 * (x10 * mx02 + x11 * mx12 + x12 * mx22 - m1[2]);
      o2[0] = x20 - 0.5 * (x20 * mx00 + x21 * mx10 + x22 * mx20 - m2[0]);
      o2[1] = x21 - 0.5 * (x20 * mx01 + x21 * mx11 + x22 * mx21 - m2[1]);
      o2[2] = x22 - 0.5 * (x20 * mx02 + x21 * mx12 + x22 * mx22 - m2[2]);

      // correction on each elements
      double corr00 = o0[0] - m0[0];
      double corr01 = o0[1] - m0[1];
      double corr02 = o0[2] - m0[2];
      double corr10 = o1[0] - m1[0];
      double corr11 = o1[1] - m1[1];
      double corr12 = o1[2] - m1[2];
      double corr20 = o2[0] - m2[0];
      double corr21 = o2[1] - m2[1];
      double corr22 = o2[2] - m2[2];

      // Frobenius norm of the correction
      fn1 = corr00 * corr00 + corr01 * corr01 + corr02 * corr02 +
            corr10 * corr10 + corr11 * corr11 + corr12 * corr12 +
            corr20 * corr20 + corr21 * corr21 + corr22 * corr22;

      // convergence test
      if (FastMath.abs(fn1 - fn) <= threshold) {
          return o;
      }

      // prepare next iteration
      x00 = o0[0];
      x01 = o0[1];
      x02 = o0[2];
      x10 = o1[0];
      x11 = o1[1];
      x12 = o1[2];
      x20 = o2[0];
      x21 = o2[1];
      x22 = o2[2];
      fn  = fn1;
>>>>>>> 4829f0e2

    }

    /** Apply the inverse of the rotation to a vector stored in an array.
     * @param in an array with three items which stores vector to rotate
     * @param out an array with three items to put result to (it can be the same
     * array as in)
     */
    public void applyInverseTo(final double[] in, final double[] out) {

        final double x = in[0];
        final double y = in[1];
        final double z = in[2];

        final double s = q1 * x + q2 * y + q3 * z;
        final double m0 = -q0;

        out[0] = 2 * (m0 * (x * m0 - (q2 * z - q3 * y)) + s * q1) - x;
        out[1] = 2 * (m0 * (y * m0 - (q3 * x - q1 * z)) + s * q2) - y;
        out[2] = 2 * (m0 * (z * m0 - (q1 * y - q2 * x)) + s * q3) - z;

    }

    /** Apply the instance to another rotation.
     * <p>
     * Calling this method is equivalent to call
     * {@link #compose(Rotation, RotationConvention)
     * compose(r, RotationConvention.VECTOR_OPERATOR)}.
     * </p>
     * @param r rotation to apply the rotation to
     * @return a new rotation which is the composition of r by the instance
     */
    public Rotation applyTo(Rotation r) {
        return compose(r, RotationConvention.VECTOR_OPERATOR);
    }

    /** Compose the instance with another rotation.
     * <p>
     * If the semantics of the rotations composition corresponds to a
     * {@link RotationConvention#VECTOR_OPERATOR vector operator} convention,
     * applying the instance to a rotation is computing the composition
     * in an order compliant with the following rule : let {@code u} be any
     * vector and {@code v} its image by {@code r1} (i.e.
     * {@code r1.applyTo(u) = v}). Let {@code w} be the image of {@code v} by
     * rotation {@code r2} (i.e. {@code r2.applyTo(v) = w}). Then
     * {@code w = comp.applyTo(u)}, where
     * {@code comp = r2.compose(r1, RotationConvention.VECTOR_OPERATOR)}.
     * </p>
     * <p>
     * If the semantics of the rotations composition corresponds to a
     * {@link RotationConvention#FRAME_TRANSFORM frame transform} convention,
     * the application order will be reversed. So keeping the exact same
     * meaning of all {@code r1}, {@code r2}, {@code u}, {@code v}, {@code w}
     * and  {@code comp} as above, {@code comp} could also be computed as
     * {@code comp = r1.compose(r2, RotationConvention.FRAME_TRANSFORM)}.
     * </p>
     * @param r rotation to apply the rotation to
     * @param convention convention to use for the semantics of the angle
     * @return a new rotation which is the composition of r by the instance
     */
    public Rotation compose(final Rotation r, final RotationConvention convention) {
        return convention == RotationConvention.VECTOR_OPERATOR ?
                composeInternal(r) : r.composeInternal(this);
    }

    /** Compose the instance with another rotation using vector operator convention.
     * @param r rotation to apply the rotation to
     * @return a new rotation which is the composition of r by the instance
     * using vector operator convention
     */
    private Rotation composeInternal(final Rotation r) {
        return new Rotation(r.q0 * q0 - (r.q1 * q1 + r.q2 * q2 + r.q3 * q3),
                r.q1 * q0 + r.q0 * q1 + (r.q2 * q3 - r.q3 * q2),
                r.q2 * q0 + r.q0 * q2 + (r.q3 * q1 - r.q1 * q3),
                r.q3 * q0 + r.q0 * q3 + (r.q1 * q2 - r.q2 * q1),
                false);
    }

    /** Apply the inverse of the instance to another rotation.
     * <p>
     * Calling this method is equivalent to call
     * {@link #composeInverse(Rotation, RotationConvention)
     * composeInverse(r, RotationConvention.VECTOR_OPERATOR)}.
     * </p>
     * @param r rotation to apply the rotation to
     * @return a new rotation which is the composition of r by the inverse
     * of the instance
     */
    public Rotation applyInverseTo(Rotation r) {
        return composeInverse(r, RotationConvention.VECTOR_OPERATOR);
    }

    /** Compose the inverse of the instance with another rotation.
     * <p>
     * If the semantics of the rotations composition corresponds to a
     * {@link RotationConvention#VECTOR_OPERATOR vector operator} convention,
     * applying the inverse of the instance to a rotation is computing
     * the composition in an order compliant with the following rule :
     * let {@code u} be any vector and {@code v} its image by {@code r1}
     * (i.e. {@code r1.applyTo(u) = v}). Let {@code w} be the inverse image
     * of {@code v} by {@code r2} (i.e. {@code r2.applyInverseTo(v) = w}).
     * Then {@code w = comp.applyTo(u)}, where
     * {@code comp = r2.composeInverse(r1)}.
     * </p>
     * <p>
     * If the semantics of the rotations composition corresponds to a
     * {@link RotationConvention#FRAME_TRANSFORM frame transform} convention,
     * the application order will be reversed, which means it is the
     * <em>innermost</em> rotation that will be reversed. So keeping the exact same
     * meaning of all {@code r1}, {@code r2}, {@code u}, {@code v}, {@code w}
     * and  {@code comp} as above, {@code comp} could also be computed as
     * {@code comp = r1.revert().composeInverse(r2.revert(), RotationConvention.FRAME_TRANSFORM)}.
     * </p>
     * @param r rotation to apply the rotation to
     * @param convention convention to use for the semantics of the angle
     * @return a new rotation which is the composition of r by the inverse
     * of the instance
     */
    public Rotation composeInverse(final Rotation r, final RotationConvention convention) {
        return convention == RotationConvention.VECTOR_OPERATOR ?
                composeInverseInternal(r) : r.composeInternal(revert());
    }

    /** Compose the inverse of the instance with another rotation
     * using vector operator convention.
     * @param r rotation to apply the rotation to
     * @return a new rotation which is the composition of r by the inverse
     * of the instance using vector operator convention
     */
    private Rotation composeInverseInternal(Rotation r) {
        return new Rotation(-r.q0 * q0 - (r.q1 * q1 + r.q2 * q2 + r.q3 * q3),
                -r.q1 * q0 + r.q0 * q1 + (r.q2 * q3 - r.q3 * q2),
                -r.q2 * q0 + r.q0 * q2 + (r.q3 * q1 - r.q1 * q3),
                -r.q3 * q0 + r.q0 * q3 + (r.q1 * q2 - r.q2 * q1),
                false);
    }

    /** Perfect orthogonality on a 3X3 matrix.
     * @param m initial matrix (not exactly orthogonal)
     * @param threshold convergence threshold for the iterative
     * orthogonality correction (convergence is reached when the
     * difference between two steps of the Frobenius norm of the
     * correction is below this threshold)
     * @return an orthogonal matrix close to m
     * @exception MathIllegalArgumentException if the matrix cannot be
     * orthogonalized with the given threshold after 10 iterations
     */
    private double[][] orthogonalizeMatrix(double[][] m, double threshold)
            throws MathIllegalArgumentException {
        double[] m0 = m[0];
        double[] m1 = m[1];
        double[] m2 = m[2];
        double x00 = m0[0];
        double x01 = m0[1];
        double x02 = m0[2];
        double x10 = m1[0];
        double x11 = m1[1];
        double x12 = m1[2];
        double x20 = m2[0];
        double x21 = m2[1];
        double x22 = m2[2];
        double fn = 0;
        double fn1;

        double[][] o = new double[3][3];
        double[] o0 = o[0];
        double[] o1 = o[1];
        double[] o2 = o[2];

        // iterative correction: Xn+1 = Xn - 0.5 * (Xn.Mt.Xn - M)
        int i;
        for (i = 0; i < 11; ++i) {

            // Mt.Xn
            double mx00 = m0[0] * x00 + m1[0] * x10 + m2[0] * x20;
            double mx10 = m0[1] * x00 + m1[1] * x10 + m2[1] * x20;
            double mx20 = m0[2] * x00 + m1[2] * x10 + m2[2] * x20;
            double mx01 = m0[0] * x01 + m1[0] * x11 + m2[0] * x21;
            double mx11 = m0[1] * x01 + m1[1] * x11 + m2[1] * x21;
            double mx21 = m0[2] * x01 + m1[2] * x11 + m2[2] * x21;
            double mx02 = m0[0] * x02 + m1[0] * x12 + m2[0] * x22;
            double mx12 = m0[1] * x02 + m1[1] * x12 + m2[1] * x22;
            double mx22 = m0[2] * x02 + m1[2] * x12 + m2[2] * x22;

            // Xn+1
            o0[0] = x00 - 0.5 * (x00 * mx00 + x01 * mx10 + x02 * mx20 - m0[0]);
            o0[1] = x01 - 0.5 * (x00 * mx01 + x01 * mx11 + x02 * mx21 - m0[1]);
            o0[2] = x02 - 0.5 * (x00 * mx02 + x01 * mx12 + x02 * mx22 - m0[2]);
            o1[0] = x10 - 0.5 * (x10 * mx00 + x11 * mx10 + x12 * mx20 - m1[0]);
            o1[1] = x11 - 0.5 * (x10 * mx01 + x11 * mx11 + x12 * mx21 - m1[1]);
            o1[2] = x12 - 0.5 * (x10 * mx02 + x11 * mx12 + x12 * mx22 - m1[2]);
            o2[0] = x20 - 0.5 * (x20 * mx00 + x21 * mx10 + x22 * mx20 - m2[0]);
            o2[1] = x21 - 0.5 * (x20 * mx01 + x21 * mx11 + x22 * mx21 - m2[1]);
            o2[2] = x22 - 0.5 * (x20 * mx02 + x21 * mx12 + x22 * mx22 - m2[2]);

            // correction on each elements
            double corr00 = o0[0] - m0[0];
            double corr01 = o0[1] - m0[1];
            double corr02 = o0[2] - m0[2];
            double corr10 = o1[0] - m1[0];
            double corr11 = o1[1] - m1[1];
            double corr12 = o1[2] - m1[2];
            double corr20 = o2[0] - m2[0];
            double corr21 = o2[1] - m2[1];
            double corr22 = o2[2] - m2[2];

            // Frobenius norm of the correction
            fn1 = corr00 * corr00 + corr01 * corr01 + corr02 * corr02 +
                    corr10 * corr10 + corr11 * corr11 + corr12 * corr12 +
                    corr20 * corr20 + corr21 * corr21 + corr22 * corr22;

            // convergence test
            if (FastMath.abs(fn1 - fn) <= threshold) {
                return o;
            }

            // prepare next iteration
            x00 = o0[0];
            x01 = o0[1];
            x02 = o0[2];
            x10 = o1[0];
            x11 = o1[1];
            x12 = o1[2];
            x20 = o2[0];
            x21 = o2[1];
            x22 = o2[2];
            fn  = fn1;

        }

        // the algorithm did not converge after 10 iterations
        throw new MathIllegalArgumentException(LocalizedGeometryFormats.UNABLE_TO_ORTHOGONOLIZE_MATRIX,
                i - 1);
    }

    /**
     * Compute the <i>distance</i> between two rotations.
     * <p>The <i>distance</i> is intended here as a way to check if two
     * rotations are almost similar (i.e. they transform vectors the same way)
     * or very different. It is mathematically defined as the angle of
     * the rotation r that prepended to one of the rotations gives the other
     * one: \(r_1(r) = r_2\)
     * </p>
     * <p>This distance is an angle between 0 and &pi;. Its value is the smallest
     * possible upper bound of the angle in radians between r<sub>1</sub>(v)
     * and r<sub>2</sub>(v) for all possible vectors v. This upper bound is
     * reached for some v. The distance is equal to 0 if and only if the two
     * rotations are identical.</p>
     * <p>Comparing two rotations should always be done using this value rather
     * than for example comparing the components of the quaternions. It is much
     * more stable, and has a geometric meaning. Also comparing quaternions
     * components is error prone since for example quaternions (0.36, 0.48, -0.48, -0.64)
     * and (-0.36, -0.48, 0.48, 0.64) represent exactly the same rotation despite
     * their components are different (they are exact opposites).</p>
     *
     * @param r1 first rotation
     * @param r2 second rotation
     * @return <i>distance</i> between r1 and r2
     */
    public static double distance(Rotation r1, Rotation r2) {
        return r1.composeInverseInternal(r2).getAngle();
    }

}<|MERGE_RESOLUTION|>--- conflicted
+++ resolved
@@ -103,65 +103,65 @@
 
 public class Rotation implements Serializable {
 
-    /** Identity rotation. */
-    public static final Rotation IDENTITY = new Rotation(1.0, 0.0, 0.0, 0.0, false);
-
-    /** Switch to safe computation of asin/acos.
-     * @since 3.0
-     */
-    private static final double SAFE_SWITCH = 0.999;
-
-    /** Serializable version identifier */
-    private static final long serialVersionUID = -2153622329907944313L;
-
-    /** Scalar coordinate of the quaternion. */
-    private final double q0;
-
-    /** First coordinate of the vectorial part of the quaternion. */
-    private final double q1;
-
-    /** Second coordinate of the vectorial part of the quaternion. */
-    private final double q2;
-
-    /** Third coordinate of the vectorial part of the quaternion. */
-    private final double q3;
-
-    /** Build a rotation from the quaternion coordinates.
-     * <p>A rotation can be built from a <em>normalized</em> quaternion,
-     * i.e. a quaternion for which q<sub>0</sub><sup>2</sup> +
-     * q<sub>1</sub><sup>2</sup> + q<sub>2</sub><sup>2</sup> +
-     * q<sub>3</sub><sup>2</sup> = 1. If the quaternion is not normalized,
-     * the constructor can normalize it in a preprocessing step.</p>
-     * <p>Note that some conventions put the scalar part of the quaternion
-     * as the 4<sup>th</sup> component and the vector part as the first three
-     * components. This is <em>not</em> our convention. We put the scalar part
-     * as the first component.</p>
-     * @param q0 scalar part of the quaternion
-     * @param q1 first coordinate of the vectorial part of the quaternion
-     * @param q2 second coordinate of the vectorial part of the quaternion
-     * @param q3 third coordinate of the vectorial part of the quaternion
-     * @param needsNormalization if true, the coordinates are considered
-     * not to be normalized, a normalization preprocessing step is performed
-     * before using them
-     */
-    public Rotation(double q0, double q1, double q2, double q3,
-                    boolean needsNormalization) {
-
-        if (needsNormalization) {
-            // normalization preprocessing
-            double inv = 1.0 / FastMath.sqrt(q0 * q0 + q1 * q1 + q2 * q2 + q3 * q3);
-            q0 *= inv;
-            q1 *= inv;
-            q2 *= inv;
-            q3 *= inv;
-        }
-
-        this.q0 = q0;
-        this.q1 = q1;
-        this.q2 = q2;
-        this.q3 = q3;
-
+  /** Identity rotation. */
+  public static final Rotation IDENTITY = new Rotation(1.0, 0.0, 0.0, 0.0, false);
+
+  /** Switch to safe computation of asin/acos.
+   * @since 3.0
+   */
+  private static final double SAFE_SWITCH = 0.999;
+
+  /** Serializable version identifier */
+  private static final long serialVersionUID = -2153622329907944313L;
+
+  /** Scalar coordinate of the quaternion. */
+  private final double q0;
+
+  /** First coordinate of the vectorial part of the quaternion. */
+  private final double q1;
+
+  /** Second coordinate of the vectorial part of the quaternion. */
+  private final double q2;
+
+  /** Third coordinate of the vectorial part of the quaternion. */
+  private final double q3;
+
+  /** Build a rotation from the quaternion coordinates.
+   * <p>A rotation can be built from a <em>normalized</em> quaternion,
+   * i.e. a quaternion for which q<sub>0</sub><sup>2</sup> +
+   * q<sub>1</sub><sup>2</sup> + q<sub>2</sub><sup>2</sup> +
+   * q<sub>3</sub><sup>2</sup> = 1. If the quaternion is not normalized,
+   * the constructor can normalize it in a preprocessing step.</p>
+   * <p>Note that some conventions put the scalar part of the quaternion
+   * as the 4<sup>th</sup> component and the vector part as the first three
+   * components. This is <em>not</em> our convention. We put the scalar part
+   * as the first component.</p>
+   * @param q0 scalar part of the quaternion
+   * @param q1 first coordinate of the vectorial part of the quaternion
+   * @param q2 second coordinate of the vectorial part of the quaternion
+   * @param q3 third coordinate of the vectorial part of the quaternion
+   * @param needsNormalization if true, the coordinates are considered
+   * not to be normalized, a normalization preprocessing step is performed
+   * before using them
+   */
+  public Rotation(double q0, double q1, double q2, double q3,
+                  boolean needsNormalization) {
+
+    if (needsNormalization) {
+      // normalization preprocessing
+      double inv = 1.0 / FastMath.sqrt(q0 * q0 + q1 * q1 + q2 * q2 + q3 * q3);
+      q0 *= inv;
+      q1 *= inv;
+      q2 *= inv;
+      q3 *= inv;
     }
+
+    this.q0 = q0;
+    this.q1 = q1;
+    this.q2 = q2;
+    this.q3 = q3;
+
+  }
 
     /**
      * Build a rotation from a quaternion.
@@ -173,327 +173,327 @@
         this(q.getQ0(), q.getQ1(), q.getQ2(), q.getQ3(), needsNormalization);
     }
 
-    /** Build a rotation from an axis and an angle.
-     * @param axis axis around which to rotate
-     * @param angle rotation angle
-     * @param convention convention to use for the semantics of the angle
-     * @exception MathIllegalArgumentException if the axis norm is zero
-     */
-    public Rotation(final Vector3D axis, final double angle, final RotationConvention convention)
-            throws MathIllegalArgumentException {
-
-        double norm = axis.getNorm();
-        if (norm == 0) {
-            throw new MathIllegalArgumentException(LocalizedGeometryFormats.ZERO_NORM_FOR_ROTATION_AXIS);
-        }
-
-        double halfAngle = convention == RotationConvention.VECTOR_OPERATOR ? -0.5 * angle : +0.5 * angle;
-        SinCos sinCos = FastMath.sinCos(halfAngle);
-        double coeff = sinCos.sin() / norm;
-
-        q0 = sinCos.cos();
-        q1 = coeff * axis.getX();
-        q2 = coeff * axis.getY();
-        q3 = coeff * axis.getZ();
-
+  /** Build a rotation from an axis and an angle.
+   * @param axis axis around which to rotate
+   * @param angle rotation angle
+   * @param convention convention to use for the semantics of the angle
+   * @exception MathIllegalArgumentException if the axis norm is zero
+   */
+  public Rotation(final Vector3D axis, final double angle, final RotationConvention convention)
+      throws MathIllegalArgumentException {
+
+    double norm = axis.getNorm();
+    if (norm == 0) {
+      throw new MathIllegalArgumentException(LocalizedGeometryFormats.ZERO_NORM_FOR_ROTATION_AXIS);
     }
 
-    /** Build a rotation from a 3X3 matrix.
-
-     * <p>Rotation matrices are orthogonal matrices, i.e. unit matrices
-     * (which are matrices for which m.m<sup>T</sup> = I) with real
-     * coefficients. The module of the determinant of unit matrices is
-     * 1, among the orthogonal 3X3 matrices, only the ones having a
-     * positive determinant (+1) are rotation matrices.</p>
-
-     * <p>When a rotation is defined by a matrix with truncated values
-     * (typically when it is extracted from a technical sheet where only
-     * four to five significant digits are available), the matrix is not
-     * orthogonal anymore. This constructor handles this case
-     * transparently by using a copy of the given matrix and applying a
-     * correction to the copy in order to perfect its orthogonality. If
-     * the Frobenius norm of the correction needed is above the given
-     * threshold, then the matrix is considered to be too far from a
-     * true rotation matrix and an exception is thrown.</p>
-
-     * @param m rotation matrix
-     * @param threshold convergence threshold for the iterative
-     * orthogonality correction (convergence is reached when the
-     * difference between two steps of the Frobenius norm of the
-     * correction is below this threshold)
-
-     * @exception MathIllegalArgumentException if the matrix is not a 3X3
-     * matrix, or if it cannot be transformed into an orthogonal matrix
-     * with the given threshold, or if the determinant of the resulting
-     * orthogonal matrix is negative
-
-     */
-    public Rotation(double[][] m, double threshold)
-            throws MathIllegalArgumentException {
-
-        // dimension check
-        if ((m.length != 3) || (m[0].length != 3) ||
-                (m[1].length != 3) || (m[2].length != 3)) {
-            throw new MathIllegalArgumentException(LocalizedGeometryFormats.ROTATION_MATRIX_DIMENSIONS,
-                    m.length, m[0].length);
-        }
-
-        // compute a "close" orthogonal matrix
-        double[][] ort = orthogonalizeMatrix(m, threshold);
-
-        // check the sign of the determinant
-        double det = ort[0][0] * (ort[1][1] * ort[2][2] - ort[2][1] * ort[1][2]) -
-                ort[1][0] * (ort[0][1] * ort[2][2] - ort[2][1] * ort[0][2]) +
-                ort[2][0] * (ort[0][1] * ort[1][2] - ort[1][1] * ort[0][2]);
-        if (det < 0.0) {
-            throw new MathIllegalArgumentException(LocalizedGeometryFormats.CLOSEST_ORTHOGONAL_MATRIX_HAS_NEGATIVE_DETERMINANT,
-                    det);
-        }
-
-        double[] quat = mat2quat(ort);
-        q0 = quat[0];
-        q1 = quat[1];
-        q2 = quat[2];
-        q3 = quat[3];
-
+    double halfAngle = convention == RotationConvention.VECTOR_OPERATOR ? -0.5 * angle : +0.5 * angle;
+    SinCos sinCos = FastMath.sinCos(halfAngle);
+    double coeff = sinCos.sin() / norm;
+
+    q0 = sinCos.cos();
+    q1 = coeff * axis.getX();
+    q2 = coeff * axis.getY();
+    q3 = coeff * axis.getZ();
+
+  }
+
+  /** Build a rotation from a 3X3 matrix.
+
+   * <p>Rotation matrices are orthogonal matrices, i.e. unit matrices
+   * (which are matrices for which m.m<sup>T</sup> = I) with real
+   * coefficients. The module of the determinant of unit matrices is
+   * 1, among the orthogonal 3X3 matrices, only the ones having a
+   * positive determinant (+1) are rotation matrices.</p>
+
+   * <p>When a rotation is defined by a matrix with truncated values
+   * (typically when it is extracted from a technical sheet where only
+   * four to five significant digits are available), the matrix is not
+   * orthogonal anymore. This constructor handles this case
+   * transparently by using a copy of the given matrix and applying a
+   * correction to the copy in order to perfect its orthogonality. If
+   * the Frobenius norm of the correction needed is above the given
+   * threshold, then the matrix is considered to be too far from a
+   * true rotation matrix and an exception is thrown.</p>
+
+   * @param m rotation matrix
+   * @param threshold convergence threshold for the iterative
+   * orthogonality correction (convergence is reached when the
+   * difference between two steps of the Frobenius norm of the
+   * correction is below this threshold)
+
+   * @exception MathIllegalArgumentException if the matrix is not a 3X3
+   * matrix, or if it cannot be transformed into an orthogonal matrix
+   * with the given threshold, or if the determinant of the resulting
+   * orthogonal matrix is negative
+
+   */
+  public Rotation(double[][] m, double threshold)
+    throws MathIllegalArgumentException {
+
+    // dimension check
+    if ((m.length != 3) || (m[0].length != 3) ||
+        (m[1].length != 3) || (m[2].length != 3)) {
+      throw new MathIllegalArgumentException(LocalizedGeometryFormats.ROTATION_MATRIX_DIMENSIONS,
+                                             m.length, m[0].length);
     }
 
-    /** Build the rotation that transforms a pair of vectors into another pair.
-
-     * <p>Except for possible scale factors, if the instance were applied to
-     * the pair (u<sub>1</sub>, u<sub>2</sub>) it will produce the pair
-     * (v<sub>1</sub>, v<sub>2</sub>).</p>
-
-     * <p>If the angular separation between u<sub>1</sub> and u<sub>2</sub> is
-     * not the same as the angular separation between v<sub>1</sub> and
-     * v<sub>2</sub>, then a corrected v'<sub>2</sub> will be used rather than
-     * v<sub>2</sub>, the corrected vector will be in the (&pm;v<sub>1</sub>,
-     * +v<sub>2</sub>) half-plane.</p>
-
-     * @param u1 first vector of the origin pair
-     * @param u2 second vector of the origin pair
-     * @param v1 desired image of u1 by the rotation
-     * @param v2 desired image of u2 by the rotation
-     * @exception MathRuntimeException if the norm of one of the vectors is zero,
-     * or if one of the pair is degenerated (i.e. the vectors of the pair are collinear)
-     */
-    public Rotation(Vector3D u1, Vector3D u2, Vector3D v1, Vector3D v2)
-            throws MathRuntimeException {
-
-        // build orthonormalized base from u1, u2
-        // this fails when vectors are null or collinear, which is forbidden to define a rotation
-        final Vector3D u3 = u1.crossProduct(u2).normalize();
-        u2 = u3.crossProduct(u1).normalize();
-        u1 = u1.normalize();
-
-        // build an orthonormalized base from v1, v2
-        // this fails when vectors are null or collinear, which is forbidden to define a rotation
-        final Vector3D v3 = v1.crossProduct(v2).normalize();
-        v2 = v3.crossProduct(v1).normalize();
-        v1 = v1.normalize();
-
-        // buid a matrix transforming the first base into the second one
-        final double[][] m = {
-                {
-                        MathArrays.linearCombination(u1.getX(), v1.getX(), u2.getX(), v2.getX(), u3.getX(), v3.getX()),
-                        MathArrays.linearCombination(u1.getY(), v1.getX(), u2.getY(), v2.getX(), u3.getY(), v3.getX()),
-                        MathArrays.linearCombination(u1.getZ(), v1.getX(), u2.getZ(), v2.getX(), u3.getZ(), v3.getX())
-                },
-                {
-                        MathArrays.linearCombination(u1.getX(), v1.getY(), u2.getX(), v2.getY(), u3.getX(), v3.getY()),
-                        MathArrays.linearCombination(u1.getY(), v1.getY(), u2.getY(), v2.getY(), u3.getY(), v3.getY()),
-                        MathArrays.linearCombination(u1.getZ(), v1.getY(), u2.getZ(), v2.getY(), u3.getZ(), v3.getY())
-                },
-                {
-                        MathArrays.linearCombination(u1.getX(), v1.getZ(), u2.getX(), v2.getZ(), u3.getX(), v3.getZ()),
-                        MathArrays.linearCombination(u1.getY(), v1.getZ(), u2.getY(), v2.getZ(), u3.getY(), v3.getZ()),
-                        MathArrays.linearCombination(u1.getZ(), v1.getZ(), u2.getZ(), v2.getZ(), u3.getZ(), v3.getZ())
-                }
-        };
-
-        double[] quat = mat2quat(m);
-        q0 = quat[0];
-        q1 = quat[1];
-        q2 = quat[2];
-        q3 = quat[3];
-
+    // compute a "close" orthogonal matrix
+    double[][] ort = orthogonalizeMatrix(m, threshold);
+
+    // check the sign of the determinant
+    double det = ort[0][0] * (ort[1][1] * ort[2][2] - ort[2][1] * ort[1][2]) -
+                 ort[1][0] * (ort[0][1] * ort[2][2] - ort[2][1] * ort[0][2]) +
+                 ort[2][0] * (ort[0][1] * ort[1][2] - ort[1][1] * ort[0][2]);
+    if (det < 0.0) {
+      throw new MathIllegalArgumentException(LocalizedGeometryFormats.CLOSEST_ORTHOGONAL_MATRIX_HAS_NEGATIVE_DETERMINANT,
+                                             det);
     }
 
-    /** Build one of the rotations that transform one vector into another one.
-
-     * <p>Except for a possible scale factor, if the instance were
-     * applied to the vector u it will produce the vector v. There is an
-     * infinite number of such rotations, this constructor choose the
-     * one with the smallest associated angle (i.e. the one whose axis
-     * is orthogonal to the (u, v) plane). If u and v are collinear, an
-     * arbitrary rotation axis is chosen.</p>
-
-     * @param u origin vector
-     * @param v desired image of u by the rotation
-     * @exception MathRuntimeException if the norm of one of the vectors is zero
-     */
-    public Rotation(Vector3D u, Vector3D v) throws MathRuntimeException {
-
-        double normProduct = u.getNorm() * v.getNorm();
-        if (normProduct == 0) {
-            throw new MathRuntimeException(LocalizedGeometryFormats.ZERO_NORM_FOR_ROTATION_DEFINING_VECTOR);
-        }
-
-        double dot = u.dotProduct(v);
-
-        if (dot < ((2.0e-15 - 1.0) * normProduct)) {
-            // special case u = -v: we select a PI angle rotation around
-            // an arbitrary vector orthogonal to u
-            Vector3D w = u.orthogonal();
-            q0 = 0.0;
-            q1 = -w.getX();
-            q2 = -w.getY();
-            q3 = -w.getZ();
-        } else {
-            // general case: (u, v) defines a plane, we select
-            // the shortest possible rotation: axis orthogonal to this plane
-            q0 = FastMath.sqrt(0.5 * (1.0 + dot / normProduct));
-            double coeff = 1.0 / (2.0 * q0 * normProduct);
-            Vector3D q = v.crossProduct(u);
-            q1 = coeff * q.getX();
-            q2 = coeff * q.getY();
-            q3 = coeff * q.getZ();
-        }
-
+    double[] quat = mat2quat(ort);
+    q0 = quat[0];
+    q1 = quat[1];
+    q2 = quat[2];
+    q3 = quat[3];
+
+  }
+
+  /** Build the rotation that transforms a pair of vectors into another pair.
+
+   * <p>Except for possible scale factors, if the instance were applied to
+   * the pair (u<sub>1</sub>, u<sub>2</sub>) it will produce the pair
+   * (v<sub>1</sub>, v<sub>2</sub>).</p>
+
+   * <p>If the angular separation between u<sub>1</sub> and u<sub>2</sub> is
+   * not the same as the angular separation between v<sub>1</sub> and
+   * v<sub>2</sub>, then a corrected v'<sub>2</sub> will be used rather than
+   * v<sub>2</sub>, the corrected vector will be in the (&pm;v<sub>1</sub>,
+   * +v<sub>2</sub>) half-plane.</p>
+
+   * @param u1 first vector of the origin pair
+   * @param u2 second vector of the origin pair
+   * @param v1 desired image of u1 by the rotation
+   * @param v2 desired image of u2 by the rotation
+   * @exception MathRuntimeException if the norm of one of the vectors is zero,
+   * or if one of the pair is degenerated (i.e. the vectors of the pair are collinear)
+   */
+  public Rotation(Vector3D u1, Vector3D u2, Vector3D v1, Vector3D v2)
+      throws MathRuntimeException {
+
+      // build orthonormalized base from u1, u2
+      // this fails when vectors are null or collinear, which is forbidden to define a rotation
+      final Vector3D u3 = u1.crossProduct(u2).normalize();
+      u2 = u3.crossProduct(u1).normalize();
+      u1 = u1.normalize();
+
+      // build an orthonormalized base from v1, v2
+      // this fails when vectors are null or collinear, which is forbidden to define a rotation
+      final Vector3D v3 = v1.crossProduct(v2).normalize();
+      v2 = v3.crossProduct(v1).normalize();
+      v1 = v1.normalize();
+
+      // buid a matrix transforming the first base into the second one
+      final double[][] m = {
+          {
+              MathArrays.linearCombination(u1.getX(), v1.getX(), u2.getX(), v2.getX(), u3.getX(), v3.getX()),
+              MathArrays.linearCombination(u1.getY(), v1.getX(), u2.getY(), v2.getX(), u3.getY(), v3.getX()),
+              MathArrays.linearCombination(u1.getZ(), v1.getX(), u2.getZ(), v2.getX(), u3.getZ(), v3.getX())
+          },
+          {
+              MathArrays.linearCombination(u1.getX(), v1.getY(), u2.getX(), v2.getY(), u3.getX(), v3.getY()),
+              MathArrays.linearCombination(u1.getY(), v1.getY(), u2.getY(), v2.getY(), u3.getY(), v3.getY()),
+              MathArrays.linearCombination(u1.getZ(), v1.getY(), u2.getZ(), v2.getY(), u3.getZ(), v3.getY())
+          },
+          {
+              MathArrays.linearCombination(u1.getX(), v1.getZ(), u2.getX(), v2.getZ(), u3.getX(), v3.getZ()),
+              MathArrays.linearCombination(u1.getY(), v1.getZ(), u2.getY(), v2.getZ(), u3.getY(), v3.getZ()),
+              MathArrays.linearCombination(u1.getZ(), v1.getZ(), u2.getZ(), v2.getZ(), u3.getZ(), v3.getZ())
+          }
+      };
+
+      double[] quat = mat2quat(m);
+      q0 = quat[0];
+      q1 = quat[1];
+      q2 = quat[2];
+      q3 = quat[3];
+
+  }
+
+  /** Build one of the rotations that transform one vector into another one.
+
+   * <p>Except for a possible scale factor, if the instance were
+   * applied to the vector u it will produce the vector v. There is an
+   * infinite number of such rotations, this constructor choose the
+   * one with the smallest associated angle (i.e. the one whose axis
+   * is orthogonal to the (u, v) plane). If u and v are collinear, an
+   * arbitrary rotation axis is chosen.</p>
+
+   * @param u origin vector
+   * @param v desired image of u by the rotation
+   * @exception MathRuntimeException if the norm of one of the vectors is zero
+   */
+  public Rotation(Vector3D u, Vector3D v) throws MathRuntimeException {
+
+    double normProduct = u.getNorm() * v.getNorm();
+    if (normProduct == 0) {
+        throw new MathRuntimeException(LocalizedGeometryFormats.ZERO_NORM_FOR_ROTATION_DEFINING_VECTOR);
     }
 
-    /** Build a rotation from three Cardan or Euler elementary rotations.
-
-     * <p>Cardan rotations are three successive rotations around the
-     * canonical axes X, Y and Z, each axis being used once. There are
-     * 6 such sets of rotations (XYZ, XZY, YXZ, YZX, ZXY and ZYX). Euler
-     * rotations are three successive rotations around the canonical
-     * axes X, Y and Z, the first and last rotations being around the
-     * same axis. There are 6 such sets of rotations (XYX, XZX, YXY,
-     * YZY, ZXZ and ZYZ), the most popular one being ZXZ.</p>
-     * <p>Beware that many people routinely use the term Euler angles even
-     * for what really are Cardan angles (this confusion is especially
-     * widespread in the aerospace business where Roll, Pitch and Yaw angles
-     * are often wrongly tagged as Euler angles).</p>
-
-     * @param order order of rotations to compose, from left to right
-     * (i.e. we will use {@code r1.compose(r2.compose(r3, convention), convention)})
-     * @param convention convention to use for the semantics of the angle
-     * @param alpha1 angle of the first elementary rotation
-     * @param alpha2 angle of the second elementary rotation
-     * @param alpha3 angle of the third elementary rotation
-     */
-    public Rotation(RotationOrder order, RotationConvention convention,
-                    double alpha1, double alpha2, double alpha3) {
-        Rotation r1 = new Rotation(order.getA1(), alpha1, convention);
-        Rotation r2 = new Rotation(order.getA2(), alpha2, convention);
-        Rotation r3 = new Rotation(order.getA3(), alpha3, convention);
-        Rotation composed = r1.compose(r2.compose(r3, convention), convention);
-        q0 = composed.q0;
-        q1 = composed.q1;
-        q2 = composed.q2;
-        q3 = composed.q3;
+    double dot = u.dotProduct(v);
+
+    if (dot < ((2.0e-15 - 1.0) * normProduct)) {
+      // special case u = -v: we select a PI angle rotation around
+      // an arbitrary vector orthogonal to u
+      Vector3D w = u.orthogonal();
+      q0 = 0.0;
+      q1 = -w.getX();
+      q2 = -w.getY();
+      q3 = -w.getZ();
+    } else {
+      // general case: (u, v) defines a plane, we select
+      // the shortest possible rotation: axis orthogonal to this plane
+      q0 = FastMath.sqrt(0.5 * (1.0 + dot / normProduct));
+      double coeff = 1.0 / (2.0 * q0 * normProduct);
+      Vector3D q = v.crossProduct(u);
+      q1 = coeff * q.getX();
+      q2 = coeff * q.getY();
+      q3 = coeff * q.getZ();
     }
 
-    /** Convert an orthogonal rotation matrix to a quaternion.
-     * @param ort orthogonal rotation matrix
-     * @return quaternion corresponding to the matrix
-     */
-    private static double[] mat2quat(final double[][] ort) {
-
-        final double[] quat = new double[4];
-
-        // There are different ways to compute the quaternions elements
-        // from the matrix. They all involve computing one element from
-        // the diagonal of the matrix, and computing the three other ones
-        // using a formula involving a division by the first element,
-        // which unfortunately can be zero. Since the norm of the
-        // quaternion is 1, we know at least one element has an absolute
-        // value greater or equal to 0.5, so it is always possible to
-        // select the right formula and avoid division by zero and even
-        // numerical inaccuracy. Checking the elements in turn and using
-        // the first one greater than 0.45 is safe (this leads to a simple
-        // test since qi = 0.45 implies 4 qi^2 - 1 = -0.19)
-        double s = ort[0][0] + ort[1][1] + ort[2][2];
-        if (s > -0.19) {
-            // compute q0 and deduce q1, q2 and q3
-            quat[0] = 0.5 * FastMath.sqrt(s + 1.0);
-            double inv = 0.25 / quat[0];
-            quat[1] = inv * (ort[1][2] - ort[2][1]);
-            quat[2] = inv * (ort[2][0] - ort[0][2]);
-            quat[3] = inv * (ort[0][1] - ort[1][0]);
-        } else {
-            s = ort[0][0] - ort[1][1] - ort[2][2];
-            if (s > -0.19) {
-                // compute q1 and deduce q0, q2 and q3
-                quat[1] = 0.5 * FastMath.sqrt(s + 1.0);
-                double inv = 0.25 / quat[1];
-                quat[0] = inv * (ort[1][2] - ort[2][1]);
-                quat[2] = inv * (ort[0][1] + ort[1][0]);
-                quat[3] = inv * (ort[0][2] + ort[2][0]);
-            } else {
-                s = ort[1][1] - ort[0][0] - ort[2][2];
-                if (s > -0.19) {
-                    // compute q2 and deduce q0, q1 and q3
-                    quat[2] = 0.5 * FastMath.sqrt(s + 1.0);
-                    double inv = 0.25 / quat[2];
-                    quat[0] = inv * (ort[2][0] - ort[0][2]);
-                    quat[1] = inv * (ort[0][1] + ort[1][0]);
-                    quat[3] = inv * (ort[2][1] + ort[1][2]);
-                } else {
-                    // compute q3 and deduce q0, q1 and q2
-                    s = ort[2][2] - ort[0][0] - ort[1][1];
-                    quat[3] = 0.5 * FastMath.sqrt(s + 1.0);
-                    double inv = 0.25 / quat[3];
-                    quat[0] = inv * (ort[0][1] - ort[1][0]);
-                    quat[1] = inv * (ort[0][2] + ort[2][0]);
-                    quat[2] = inv * (ort[2][1] + ort[1][2]);
-                }
-            }
-        }
-
-        return quat;
-
-    }
-
-    /** Revert a rotation.
-     * Build a rotation which reverse the effect of another
-     * rotation. This means that if r(u) = v, then r.revert(v) = u. The
-     * instance is not changed.
-     * @return a new rotation whose effect is the reverse of the effect
-     * of the instance
-     */
-    public Rotation revert() {
-        return new Rotation(-q0, q1, q2, q3, false);
-    }
-
-    /** Get the scalar coordinate of the quaternion.
-     * @return scalar coordinate of the quaternion
-     */
-    public double getQ0() {
-        return q0;
-    }
-
-    /** Get the first coordinate of the vectorial part of the quaternion.
-     * @return first coordinate of the vectorial part of the quaternion
-     */
-    public double getQ1() {
-        return q1;
-    }
-
-    /** Get the second coordinate of the vectorial part of the quaternion.
-     * @return second coordinate of the vectorial part of the quaternion
-     */
-    public double getQ2() {
-        return q2;
-    }
-
-    /** Get the third coordinate of the vectorial part of the quaternion.
-     * @return third coordinate of the vectorial part of the quaternion
-     */
-    public double getQ3() {
-        return q3;
-    }
+  }
+
+  /** Build a rotation from three Cardan or Euler elementary rotations.
+
+   * <p>Cardan rotations are three successive rotations around the
+   * canonical axes X, Y and Z, each axis being used once. There are
+   * 6 such sets of rotations (XYZ, XZY, YXZ, YZX, ZXY and ZYX). Euler
+   * rotations are three successive rotations around the canonical
+   * axes X, Y and Z, the first and last rotations being around the
+   * same axis. There are 6 such sets of rotations (XYX, XZX, YXY,
+   * YZY, ZXZ and ZYZ), the most popular one being ZXZ.</p>
+   * <p>Beware that many people routinely use the term Euler angles even
+   * for what really are Cardan angles (this confusion is especially
+   * widespread in the aerospace business where Roll, Pitch and Yaw angles
+   * are often wrongly tagged as Euler angles).</p>
+
+   * @param order order of rotations to compose, from left to right
+   * (i.e. we will use {@code r1.compose(r2.compose(r3, convention), convention)})
+   * @param convention convention to use for the semantics of the angle
+   * @param alpha1 angle of the first elementary rotation
+   * @param alpha2 angle of the second elementary rotation
+   * @param alpha3 angle of the third elementary rotation
+   */
+  public Rotation(RotationOrder order, RotationConvention convention,
+                  double alpha1, double alpha2, double alpha3) {
+      Rotation r1 = new Rotation(order.getA1(), alpha1, convention);
+      Rotation r2 = new Rotation(order.getA2(), alpha2, convention);
+      Rotation r3 = new Rotation(order.getA3(), alpha3, convention);
+      Rotation composed = r1.compose(r2.compose(r3, convention), convention);
+      q0 = composed.q0;
+      q1 = composed.q1;
+      q2 = composed.q2;
+      q3 = composed.q3;
+  }
+
+  /** Convert an orthogonal rotation matrix to a quaternion.
+   * @param ort orthogonal rotation matrix
+   * @return quaternion corresponding to the matrix
+   */
+  private static double[] mat2quat(final double[][] ort) {
+
+      final double[] quat = new double[4];
+
+      // There are different ways to compute the quaternions elements
+      // from the matrix. They all involve computing one element from
+      // the diagonal of the matrix, and computing the three other ones
+      // using a formula involving a division by the first element,
+      // which unfortunately can be zero. Since the norm of the
+      // quaternion is 1, we know at least one element has an absolute
+      // value greater or equal to 0.5, so it is always possible to
+      // select the right formula and avoid division by zero and even
+      // numerical inaccuracy. Checking the elements in turn and using
+      // the first one greater than 0.45 is safe (this leads to a simple
+      // test since qi = 0.45 implies 4 qi^2 - 1 = -0.19)
+      double s = ort[0][0] + ort[1][1] + ort[2][2];
+      if (s > -0.19) {
+          // compute q0 and deduce q1, q2 and q3
+          quat[0] = 0.5 * FastMath.sqrt(s + 1.0);
+          double inv = 0.25 / quat[0];
+          quat[1] = inv * (ort[1][2] - ort[2][1]);
+          quat[2] = inv * (ort[2][0] - ort[0][2]);
+          quat[3] = inv * (ort[0][1] - ort[1][0]);
+      } else {
+          s = ort[0][0] - ort[1][1] - ort[2][2];
+          if (s > -0.19) {
+              // compute q1 and deduce q0, q2 and q3
+              quat[1] = 0.5 * FastMath.sqrt(s + 1.0);
+              double inv = 0.25 / quat[1];
+              quat[0] = inv * (ort[1][2] - ort[2][1]);
+              quat[2] = inv * (ort[0][1] + ort[1][0]);
+              quat[3] = inv * (ort[0][2] + ort[2][0]);
+          } else {
+              s = ort[1][1] - ort[0][0] - ort[2][2];
+              if (s > -0.19) {
+                  // compute q2 and deduce q0, q1 and q3
+                  quat[2] = 0.5 * FastMath.sqrt(s + 1.0);
+                  double inv = 0.25 / quat[2];
+                  quat[0] = inv * (ort[2][0] - ort[0][2]);
+                  quat[1] = inv * (ort[0][1] + ort[1][0]);
+                  quat[3] = inv * (ort[2][1] + ort[1][2]);
+              } else {
+                  // compute q3 and deduce q0, q1 and q2
+                  s = ort[2][2] - ort[0][0] - ort[1][1];
+                  quat[3] = 0.5 * FastMath.sqrt(s + 1.0);
+                  double inv = 0.25 / quat[3];
+                  quat[0] = inv * (ort[0][1] - ort[1][0]);
+                  quat[1] = inv * (ort[0][2] + ort[2][0]);
+                  quat[2] = inv * (ort[2][1] + ort[1][2]);
+              }
+          }
+      }
+
+      return quat;
+
+  }
+
+  /** Revert a rotation.
+   * Build a rotation which reverse the effect of another
+   * rotation. This means that if r(u) = v, then r.revert(v) = u. The
+   * instance is not changed.
+   * @return a new rotation whose effect is the reverse of the effect
+   * of the instance
+   */
+  public Rotation revert() {
+    return new Rotation(-q0, q1, q2, q3, false);
+  }
+
+  /** Get the scalar coordinate of the quaternion.
+   * @return scalar coordinate of the quaternion
+   */
+  public double getQ0() {
+    return q0;
+  }
+
+  /** Get the first coordinate of the vectorial part of the quaternion.
+   * @return first coordinate of the vectorial part of the quaternion
+   */
+  public double getQ1() {
+    return q1;
+  }
+
+  /** Get the second coordinate of the vectorial part of the quaternion.
+   * @return second coordinate of the vectorial part of the quaternion
+   */
+  public double getQ2() {
+    return q2;
+  }
+
+  /** Get the third coordinate of the vectorial part of the quaternion.
+   * @return third coordinate of the vectorial part of the quaternion
+   */
+  public double getQ3() {
+    return q3;
+  }
 
     /**
      * Returns the rotation quaternion.
@@ -503,597 +503,41 @@
         return new Quaternion(q0, q1, q2, q3);
     }
 
-    /** Get the normalized axis of the rotation.
-     * <p>
-     * Note that as {@link #getAngle()} always returns an angle
-     * between 0 and &pi;, changing the convention changes the
-     * direction of the axis, not the sign of the angle.
-     * </p>
-     * @param convention convention to use for the semantics of the angle
-     * @return normalized axis of the rotation
-     * @see #Rotation(Vector3D, double, RotationConvention)
-     */
-    public Vector3D getAxis(final RotationConvention convention) {
-        final double squaredSine = q1 * q1 + q2 * q2 + q3 * q3;
-        if (squaredSine == 0) {
-            return convention == RotationConvention.VECTOR_OPERATOR ? Vector3D.PLUS_I : Vector3D.MINUS_I;
-        } else {
-            final double sgn = convention == RotationConvention.VECTOR_OPERATOR ? +1 : -1;
-            if (q0 < 0) {
-                final double inverse = sgn / FastMath.sqrt(squaredSine);
-                return new Vector3D(q1 * inverse, q2 * inverse, q3 * inverse);
-            }
-            final double inverse = -sgn / FastMath.sqrt(squaredSine);
+  /** Get the normalized axis of the rotation.
+   * <p>
+   * Note that as {@link #getAngle()} always returns an angle
+   * between 0 and &pi;, changing the convention changes the
+   * direction of the axis, not the sign of the angle.
+   * </p>
+   * @param convention convention to use for the semantics of the angle
+   * @return normalized axis of the rotation
+   * @see #Rotation(Vector3D, double, RotationConvention)
+   */
+  public Vector3D getAxis(final RotationConvention convention) {
+    final double squaredSine = q1 * q1 + q2 * q2 + q3 * q3;
+    if (squaredSine == 0) {
+      return convention == RotationConvention.VECTOR_OPERATOR ? Vector3D.PLUS_I : Vector3D.MINUS_I;
+    } else {
+        final double sgn = convention == RotationConvention.VECTOR_OPERATOR ? +1 : -1;
+        if (q0 < 0) {
+            final double inverse = sgn / FastMath.sqrt(squaredSine);
             return new Vector3D(q1 * inverse, q2 * inverse, q3 * inverse);
         }
+        final double inverse = -sgn / FastMath.sqrt(squaredSine);
+        return new Vector3D(q1 * inverse, q2 * inverse, q3 * inverse);
     }
-
-    /** Get the angle of the rotation.
-     * @return angle of the rotation (between 0 and &pi;)
-     * @see #Rotation(Vector3D, double, RotationConvention)
-     */
-    public double getAngle() {
-        if ((q0 < -0.1) || (q0 > 0.1)) {
-            return 2 * FastMath.asin(FastMath.sqrt(q1 * q1 + q2 * q2 + q3 * q3));
-        } else if (q0 < 0) {
-            return 2 * FastMath.acos(-q0);
-        }
-        return 2 * FastMath.acos(q0);
+  }
+
+  /** Get the angle of the rotation.
+   * @return angle of the rotation (between 0 and &pi;)
+   * @see #Rotation(Vector3D, double, RotationConvention)
+   */
+  public double getAngle() {
+    if ((q0 < -0.1) || (q0 > 0.1)) {
+      return 2 * FastMath.asin(FastMath.sqrt(q1 * q1 + q2 * q2 + q3 * q3));
+    } else if (q0 < 0) {
+      return 2 * FastMath.acos(-q0);
     }
-
-    /** Get the Cardan or Euler angles corresponding to the instance.
-
-     * <p>The equations show that each rotation can be defined by two
-     * different values of the Cardan or Euler angles set. For example
-     * if Cardan angles are used, the rotation defined by the angles
-     * a<sub>1</sub>, a<sub>2</sub> and a<sub>3</sub> is the same as
-     * the rotation defined by the angles &pi; + a<sub>1</sub>, &pi;
-     * - a<sub>2</sub> and &pi; + a<sub>3</sub>. This method implements
-     * the following arbitrary choices:</p>
-     * <ul>
-     *   <li>for Cardan angles, the chosen set is the one for which the
-     *   second angle is between -&pi;/2 and &pi;/2 (i.e its cosine is
-     *   positive),</li>
-     *   <li>for Euler angles, the chosen set is the one for which the
-     *   second angle is between 0 and &pi; (i.e its sine is positive).</li>
-     * </ul>
-
-     * <p>Cardan and Euler angle have a very disappointing drawback: all
-     * of them have singularities. This means that if the instance is
-     * too close to the singularities corresponding to the given
-     * rotation order, it will be impossible to retrieve the angles. For
-     * Cardan angles, this is often called gimbal lock. There is
-     * <em>nothing</em> to do to prevent this, it is an intrinsic problem
-     * with Cardan and Euler representation (but not a problem with the
-     * rotation itself, which is perfectly well defined). For Cardan
-     * angles, singularities occur when the second angle is close to
-     * -&pi;/2 or +&pi;/2, for Euler angle singularities occur when the
-     * second angle is close to 0 or &pi;, this implies that the identity
-     * rotation is always singular for Euler angles!</p>
-
-     * @param order rotation order to use
-     * @param convention convention to use for the semantics of the angle
-     * @return an array of three angles, in the order specified by the set
-     * @exception MathIllegalStateException if the rotation is
-     * singular with respect to the angles set specified
-     */
-    public double[] getAngles(RotationOrder order, RotationConvention convention)
-            throws MathIllegalStateException {
-
-        if (convention == RotationConvention.VECTOR_OPERATOR) {
-            if (order == RotationOrder.XYZ) {
-
-                // r (Vector3D.plusK) coordinates are :
-                //  sin (theta), -cos (theta) sin (phi), cos (theta) cos (phi)
-                // (-r) (Vector3D.plusI) coordinates are :
-                // cos (psi) cos (theta), -sin (psi) cos (theta), sin (theta)
-                // and we can choose to have theta in the interval [-PI/2 ; +PI/2]
-                Vector3D v1 = applyTo(Vector3D.PLUS_K);
-                Vector3D v2 = applyInverseTo(Vector3D.PLUS_I);
-                return new double[] {
-                        FastMath.atan2(-(v1.getY()), v1.getZ()),
-                        safeAsin(v2, v2::getZ, v2::getX, v2::getY),
-                        FastMath.atan2(-(v2.getY()), v2.getX())
-                };
-
-            } else if (order == RotationOrder.XZY) {
-
-                // r (Vector3D.plusJ) coordinates are :
-                // -sin (psi), cos (psi) cos (phi), cos (psi) sin (phi)
-                // (-r) (Vector3D.plusI) coordinates are :
-                // cos (theta) cos (psi), -sin (psi), sin (theta) cos (psi)
-                // and we can choose to have psi in the interval [-PI/2 ; +PI/2]
-                Vector3D v1 = applyTo(Vector3D.PLUS_J);
-                Vector3D v2 = applyInverseTo(Vector3D.PLUS_I);
-                return new double[] {
-                        FastMath.atan2(v1.getZ(), v1.getY()),
-                        -safeAsin(v2, v2::getY, v2::getZ, v2::getX),
-                        FastMath.atan2(v2.getZ(), v2.getX())
-                };
-
-            } else if (order == RotationOrder.YXZ) {
-
-                // r (Vector3D.plusK) coordinates are :
-                //  cos (phi) sin (theta), -sin (phi), cos (phi) cos (theta)
-                // (-r) (Vector3D.plusJ) coordinates are :
-                // sin (psi) cos (phi), cos (psi) cos (phi), -sin (phi)
-                // and we can choose to have phi in the interval [-PI/2 ; +PI/2]
-                Vector3D v1 = applyTo(Vector3D.PLUS_K);
-                Vector3D v2 = applyInverseTo(Vector3D.PLUS_J);
-                return new double[] {
-                        FastMath.atan2(v1.getX(), v1.getZ()),
-                        -safeAsin(v2, v2::getZ, v2::getX, v2::getY),
-                        FastMath.atan2(v2.getX(), v2.getY())
-                };
-
-            } else if (order == RotationOrder.YZX) {
-
-                // r (Vector3D.plusI) coordinates are :
-                // cos (psi) cos (theta), sin (psi), -cos (psi) sin (theta)
-                // (-r) (Vector3D.plusJ) coordinates are :
-                // sin (psi), cos (phi) cos (psi), -sin (phi) cos (psi)
-                // and we can choose to have psi in the interval [-PI/2 ; +PI/2]
-                Vector3D v1 = applyTo(Vector3D.PLUS_I);
-                Vector3D v2 = applyInverseTo(Vector3D.PLUS_J);
-                return new double[] {
-                        FastMath.atan2(-(v1.getZ()), v1.getX()),
-                        safeAsin(v2, v2::getX, v2::getY, v2::getZ),
-                        FastMath.atan2(-(v2.getZ()), v2.getY())
-                };
-
-            } else if (order == RotationOrder.ZXY) {
-
-                // r (Vector3D.plusJ) coordinates are :
-                // -cos (phi) sin (psi), cos (phi) cos (psi), sin (phi)
-                // (-r) (Vector3D.plusK) coordinates are :
-                // -sin (theta) cos (phi), sin (phi), cos (theta) cos (phi)
-                // and we can choose to have phi in the interval [-PI/2 ; +PI/2]
-                Vector3D v1 = applyTo(Vector3D.PLUS_J);
-                Vector3D v2 = applyInverseTo(Vector3D.PLUS_K);
-                return new double[] {
-                        FastMath.atan2(-(v1.getX()), v1.getY()),
-                        safeAsin(v2, v2::getY, v2::getZ, v2::getX),
-                        FastMath.atan2(-(v2.getX()), v2.getZ())
-                };
-
-            } else if (order == RotationOrder.ZYX) {
-
-                // r (Vector3D.plusI) coordinates are :
-                //  cos (theta) cos (psi), cos (theta) sin (psi), -sin (theta)
-                // (-r) (Vector3D.plusK) coordinates are :
-                // -sin (theta), sin (phi) cos (theta), cos (phi) cos (theta)
-                // and we can choose to have theta in the interval [-PI/2 ; +PI/2]
-                Vector3D v1 = applyTo(Vector3D.PLUS_I);
-                Vector3D v2 = applyInverseTo(Vector3D.PLUS_K);
-                return new double[] {
-                        FastMath.atan2(v1.getY(), v1.getX()),
-                        -safeAsin(v2, v2::getX, v2::getY, v2::getZ),
-                        FastMath.atan2(v2.getY(), v2.getZ())
-                };
-
-            } else if (order == RotationOrder.XYX) {
-
-                // r (Vector3D.plusI) coordinates are :
-                //  cos (theta), sin (phi1) sin (theta), -cos (phi1) sin (theta)
-                // (-r) (Vector3D.plusI) coordinates are :
-                // cos (theta), sin (theta) sin (phi2), sin (theta) cos (phi2)
-                // and we can choose to have theta in the interval [0 ; PI]
-                Vector3D v1 = applyTo(Vector3D.PLUS_I);
-                Vector3D v2 = applyInverseTo(Vector3D.PLUS_I);
-                return new double[] {
-                        FastMath.atan2(v1.getY(), -v1.getZ()),
-                        safeAcos(v2, v2::getX, v2::getY, v2::getZ),
-                        FastMath.atan2(v2.getY(), v2.getZ())
-                };
-
-            } else if (order == RotationOrder.XZX) {
-
-                // r (Vector3D.plusI) coordinates are :
-                //  cos (psi), cos (phi1) sin (psi), sin (phi1) sin (psi)
-                // (-r) (Vector3D.plusI) coordinates are :
-                // cos (psi), -sin (psi) cos (phi2), sin (psi) sin (phi2)
-                // and we can choose to have psi in the interval [0 ; PI]
-                Vector3D v1 = applyTo(Vector3D.PLUS_I);
-                Vector3D v2 = applyInverseTo(Vector3D.PLUS_I);
-                return new double[] {
-                        FastMath.atan2(v1.getZ(), v1.getY()),
-                        safeAcos(v2, v2::getX, v2::getY, v2::getZ),
-                        FastMath.atan2(v2.getZ(), -v2.getY())
-                };
-
-            } else if (order == RotationOrder.YXY) {
-
-                // r (Vector3D.plusJ) coordinates are :
-                //  sin (theta1) sin (phi), cos (phi), cos (theta1) sin (phi)
-                // (-r) (Vector3D.plusJ) coordinates are :
-                // sin (phi) sin (theta2), cos (phi), -sin (phi) cos (theta2)
-                // and we can choose to have phi in the interval [0 ; PI]
-                Vector3D v1 = applyTo(Vector3D.PLUS_J);
-                Vector3D v2 = applyInverseTo(Vector3D.PLUS_J);
-                return new double[] {
-                        FastMath.atan2(v1.getX(), v1.getZ()),
-                        safeAcos(v2, v2::getY, v2::getZ, v2::getX),
-                        FastMath.atan2(v2.getX(), -v2.getZ())
-                };
-
-            } else if (order == RotationOrder.YZY) {
-
-                // r (Vector3D.plusJ) coordinates are :
-                //  -cos (theta1) sin (psi), cos (psi), sin (theta1) sin (psi)
-                // (-r) (Vector3D.plusJ) coordinates are :
-                // sin (psi) cos (theta2), cos (psi), sin (psi) sin (theta2)
-                // and we can choose to have psi in the interval [0 ; PI]
-                Vector3D v1 = applyTo(Vector3D.PLUS_J);
-                Vector3D v2 = applyInverseTo(Vector3D.PLUS_J);
-                return new double[] {
-                        FastMath.atan2(v1.getZ(), -v1.getX()),
-                        safeAcos(v2, v2::getY, v2::getZ, v2::getX),
-                        FastMath.atan2(v2.getZ(), v2.getX())
-                };
-
-            } else if (order == RotationOrder.ZXZ) {
-
-                // r (Vector3D.plusK) coordinates are :
-                //  sin (psi1) sin (phi), -cos (psi1) sin (phi), cos (phi)
-                // (-r) (Vector3D.plusK) coordinates are :
-                // sin (phi) sin (psi2), sin (phi) cos (psi2), cos (phi)
-                // and we can choose to have phi in the interval [0 ; PI]
-                Vector3D v1 = applyTo(Vector3D.PLUS_K);
-                Vector3D v2 = applyInverseTo(Vector3D.PLUS_K);
-                return new double[] {
-                        FastMath.atan2(v1.getX(), -v1.getY()),
-                        safeAcos(v2, v2::getZ, v2::getX, v2::getY),
-                        FastMath.atan2(v2.getX(), v2.getY())
-                };
-
-            } else { // last possibility is ZYZ
-
-                // r (Vector3D.plusK) coordinates are :
-                //  cos (psi1) sin (theta), sin (psi1) sin (theta), cos (theta)
-                // (-r) (Vector3D.plusK) coordinates are :
-                // -sin (theta) cos (psi2), sin (theta) sin (psi2), cos (theta)
-                // and we can choose to have theta in the interval [0 ; PI]
-                Vector3D v1 = applyTo(Vector3D.PLUS_K);
-                Vector3D v2 = applyInverseTo(Vector3D.PLUS_K);
-                return new double[] {
-                        FastMath.atan2(v1.getY(), v1.getX()),
-                        safeAcos(v2, v2::getZ, v2::getX, v2::getY),
-                        FastMath.atan2(v2.getY(), -v2.getX())
-                };
-
-            }
-        } else {
-            if (order == RotationOrder.XYZ) {
-
-                // r (Vector3D.plusI) coordinates are :
-                //  cos (theta) cos (psi), -cos (theta) sin (psi), sin (theta)
-                // (-r) (Vector3D.plusK) coordinates are :
-                // sin (theta), -sin (phi) cos (theta), cos (phi) cos (theta)
-                // and we can choose to have theta in the interval [-PI/2 ; +PI/2]
-                Vector3D v1 = applyTo(Vector3D.PLUS_I);
-                Vector3D v2 = applyInverseTo(Vector3D.PLUS_K);
-                return new double[] {
-                        FastMath.atan2(-v2.getY(), v2.getZ()),
-                        safeAsin(v2, v2::getX, v2::getY, v2::getZ),
-                        FastMath.atan2(-v1.getY(), v1.getX())
-                };
-
-            } else if (order == RotationOrder.XZY) {
-
-                // r (Vector3D.plusI) coordinates are :
-                // cos (psi) cos (theta), -sin (psi), cos (psi) sin (theta)
-                // (-r) (Vector3D.plusJ) coordinates are :
-                // -sin (psi), cos (phi) cos (psi), sin (phi) cos (psi)
-                // and we can choose to have psi in the interval [-PI/2 ; +PI/2]
-                Vector3D v1 = applyTo(Vector3D.PLUS_I);
-                Vector3D v2 = applyInverseTo(Vector3D.PLUS_J);
-                return new double[] {
-                        FastMath.atan2(v2.getZ(), v2.getY()),
-                        -safeAsin(v2, v2::getX, v2::getY, v2::getZ),
-                        FastMath.atan2(v1.getZ(), v1.getX())
-                };
-
-            } else if (order == RotationOrder.YXZ) {
-
-                // r (Vector3D.plusJ) coordinates are :
-                // cos (phi) sin (psi), cos (phi) cos (psi), -sin (phi)
-                // (-r) (Vector3D.plusK) coordinates are :
-                // sin (theta) cos (phi), -sin (phi), cos (theta) cos (phi)
-                // and we can choose to have phi in the interval [-PI/2 ; +PI/2]
-                Vector3D v1 = applyTo(Vector3D.PLUS_J);
-                Vector3D v2 = applyInverseTo(Vector3D.PLUS_K);
-                return new double[] {
-                        FastMath.atan2(v2.getX(), v2.getZ()),
-                        -safeAsin(v2, v2::getY, v2::getZ, v2::getX),
-                        FastMath.atan2(v1.getX(), v1.getY())
-                };
-
-            } else if (order == RotationOrder.YZX) {
-
-                // r (Vector3D.plusJ) coordinates are :
-                // sin (psi), cos (psi) cos (phi), -cos (psi) sin (phi)
-                // (-r) (Vector3D.plusI) coordinates are :
-                // cos (theta) cos (psi), sin (psi), -sin (theta) cos (psi)
-                // and we can choose to have psi in the interval [-PI/2 ; +PI/2]
-                Vector3D v1 = applyTo(Vector3D.PLUS_J);
-                Vector3D v2 = applyInverseTo(Vector3D.PLUS_I);
-                return new double[] {
-                        FastMath.atan2(-v2.getZ(), v2.getX()),
-                        safeAsin(v2, v2::getY, v2::getZ, v2::getX),
-                        FastMath.atan2(-v1.getZ(), v1.getY())
-                };
-
-            } else if (order == RotationOrder.ZXY) {
-
-                // r (Vector3D.plusK) coordinates are :
-                //  -cos (phi) sin (theta), sin (phi), cos (phi) cos (theta)
-                // (-r) (Vector3D.plusJ) coordinates are :
-                // -sin (psi) cos (phi), cos (psi) cos (phi), sin (phi)
-                // and we can choose to have phi in the interval [-PI/2 ; +PI/2]
-                Vector3D v1 = applyTo(Vector3D.PLUS_K);
-                Vector3D v2 = applyInverseTo(Vector3D.PLUS_J);
-                return new double[] {
-                        FastMath.atan2(-v2.getX(), v2.getY()),
-                        safeAsin(v2, v2::getZ, v2::getX, v2::getY),
-                        FastMath.atan2(-v1.getX(), v1.getZ())
-                };
-
-            } else if (order == RotationOrder.ZYX) {
-
-                // r (Vector3D.plusK) coordinates are :
-                //  -sin (theta), cos (theta) sin (phi), cos (theta) cos (phi)
-                // (-r) (Vector3D.plusI) coordinates are :
-                // cos (psi) cos (theta), sin (psi) cos (theta), -sin (theta)
-                // and we can choose to have theta in the interval [-PI/2 ; +PI/2]
-                Vector3D v1 = applyTo(Vector3D.PLUS_K);
-                Vector3D v2 = applyInverseTo(Vector3D.PLUS_I);
-                return new double[] {
-                        FastMath.atan2(v2.getY(), v2.getX()),
-                        -safeAsin(v2, v2::getZ, v2::getX, v2::getY),
-                        FastMath.atan2(v1.getY(), v1.getZ())
-                };
-
-            } else if (order == RotationOrder.XYX) {
-
-                // r (Vector3D.plusI) coordinates are :
-                //  cos (theta), sin (phi2) sin (theta), cos (phi2) sin (theta)
-                // (-r) (Vector3D.plusI) coordinates are :
-                // cos (theta), sin (theta) sin (phi1), -sin (theta) cos (phi1)
-                // and we can choose to have theta in the interval [0 ; PI]
-                Vector3D v1 = applyTo(Vector3D.PLUS_I);
-                Vector3D v2 = applyInverseTo(Vector3D.PLUS_I);
-                return new double[] {
-                        FastMath.atan2(v2.getY(), -v2.getZ()),
-                        safeAcos(v2, v2::getX, v2::getY, v2::getZ),
-                        FastMath.atan2(v1.getY(), v1.getZ())
-                };
-
-            } else if (order == RotationOrder.XZX) {
-
-                // r (Vector3D.plusI) coordinates are :
-                //  cos (psi), -cos (phi2) sin (psi), sin (phi2) sin (psi)
-                // (-r) (Vector3D.plusI) coordinates are :
-                // cos (psi), sin (psi) cos (phi1), sin (psi) sin (phi1)
-                // and we can choose to have psi in the interval [0 ; PI]
-                Vector3D v1 = applyTo(Vector3D.PLUS_I);
-                Vector3D v2 = applyInverseTo(Vector3D.PLUS_I);
-                return new double[] {
-                        FastMath.atan2(v2.getZ(), v2.getY()),
-                        safeAcos(v2, v2::getX, v2::getY, v2::getZ),
-                        FastMath.atan2(v1.getZ(), -v1.getY())
-                };
-
-            } else if (order == RotationOrder.YXY) {
-
-                // r (Vector3D.plusJ) coordinates are :
-                // sin (phi) sin (theta2), cos (phi), -sin (phi) cos (theta2)
-                // (-r) (Vector3D.plusJ) coordinates are :
-                //  sin (theta1) sin (phi), cos (phi), cos (theta1) sin (phi)
-                // and we can choose to have phi in the interval [0 ; PI]
-                Vector3D v1 = applyTo(Vector3D.PLUS_J);
-                Vector3D v2 = applyInverseTo(Vector3D.PLUS_J);
-                return new double[] {
-                        FastMath.atan2(v2.getX(), v2.getZ()),
-                        safeAcos(v2, v2::getY, v2::getZ, v2::getX),
-                        FastMath.atan2(v1.getX(), -v1.getZ())
-                };
-
-            } else if (order == RotationOrder.YZY) {
-
-                // r (Vector3D.plusJ) coordinates are :
-                // sin (psi) cos (theta2), cos (psi), sin (psi) sin (theta2)
-                // (-r) (Vector3D.plusJ) coordinates are :
-                //  -cos (theta1) sin (psi), cos (psi), sin (theta1) sin (psi)
-                // and we can choose to have psi in the interval [0 ; PI]
-                Vector3D v1 = applyTo(Vector3D.PLUS_J);
-                Vector3D v2 = applyInverseTo(Vector3D.PLUS_J);
-                return new double[] {
-                        FastMath.atan2(v2.getZ(), -v2.getX()),
-                        safeAcos(v2, v2::getY, v2::getZ, v2::getX),
-                        FastMath.atan2(v1.getZ(), v1.getX())
-                };
-
-            } else if (order == RotationOrder.ZXZ) {
-
-                // r (Vector3D.plusK) coordinates are :
-                // sin (phi) sin (psi2), sin (phi) cos (psi2), cos (phi)
-                // (-r) (Vector3D.plusK) coordinates are :
-                //  sin (psi1) sin (phi), -cos (psi1) sin (phi), cos (phi)
-                // and we can choose to have phi in the interval [0 ; PI]
-                Vector3D v1 = applyTo(Vector3D.PLUS_K);
-                Vector3D v2 = applyInverseTo(Vector3D.PLUS_K);
-                return new double[] {
-                        FastMath.atan2(v2.getX(), -v2.getY()),
-                        safeAcos(v2, v2::getZ, v2::getX, v2::getY),
-                        FastMath.atan2(v1.getX(), v1.getY())
-                };
-
-            } else { // last possibility is ZYZ
-
-                // r (Vector3D.plusK) coordinates are :
-                // -sin (theta) cos (psi2), sin (theta) sin (psi2), cos (theta)
-                // (-r) (Vector3D.plusK) coordinates are :
-                //  cos (psi1) sin (theta), sin (psi1) sin (theta), cos (theta)
-                // and we can choose to have theta in the interval [0 ; PI]
-                Vector3D v1 = applyTo(Vector3D.PLUS_K);
-                Vector3D v2 = applyInverseTo(Vector3D.PLUS_K);
-                return new double[] {
-                        FastMath.atan2(v2.getY(), v2.getX()),
-                        safeAcos(v2, v2::getZ, v2::getX, v2::getY),
-                        FastMath.atan2(v1.getY(), -v1.getX())
-                };
-
-            }
-        }
-
-    }
-
-    /** Safe computation of acos(some vector coordinate) working around singularities.
-     * @param v vector
-     * @param cosGetter getter for the cosine coordinate
-     * @param sin1Getter getter for one of the sine coordinates
-     * @param sin2Getter getter for the other sine coordinate
-     * @return acos of the coordinate
-     * @since 3.0
-     */
-    private double safeAcos(final Vector3D v,
-                            final DoubleSupplier cosGetter,
-                            final DoubleSupplier sin1Getter,
-                            final DoubleSupplier sin2Getter) {
-        final double cos = cosGetter.getAsDouble();
-        if (cos < -SAFE_SWITCH) {
-            final double s1 = sin1Getter.getAsDouble();
-            final double s2 = sin2Getter.getAsDouble();
-            return FastMath.PI - FastMath.asin(FastMath.sqrt(s1 * s1 + s2 * s2));
-        } else if (cos > SAFE_SWITCH) {
-            final double s1 = sin1Getter.getAsDouble();
-            final double s2 = sin2Getter.getAsDouble();
-            return FastMath.asin(FastMath.sqrt(s1 * s1 + s2 * s2));
-        } else {
-            return FastMath.acos(cos);
-        }
-    }
-
-    /** Safe computation of asin(some vector coordinate) working around singularities.
-     * @param v vector
-     * @param sinGetter getter for the sine coordinate
-     * @param cos1Getter getter for one of the cosine coordinates
-     * @param cos2Getter getter for the other cosine coordinate
-     * @return asin of the coordinate
-     * @since 3.0
-     */
-    private double safeAsin(final Vector3D v,
-                            final DoubleSupplier sinGetter,
-                            final DoubleSupplier cos1Getter,
-                            final DoubleSupplier cos2Getter) {
-        final double sin = sinGetter.getAsDouble();
-        if (sin < -SAFE_SWITCH) {
-            final double c1 = cos1Getter.getAsDouble();
-            final double c2 = cos2Getter.getAsDouble();
-            return -FastMath.acos(FastMath.sqrt(c1 * c1 + c2 * c2));
-        } else if (sin > SAFE_SWITCH) {
-            final double c1 = cos1Getter.getAsDouble();
-            final double c2 = cos2Getter.getAsDouble();
-            return FastMath.acos(FastMath.sqrt(c1 * c1 + c2 * c2));
-        } else {
-            return FastMath.asin(sin);
-        }
-    }
-
-    /** Get the 3X3 matrix corresponding to the instance
-     * @return the matrix corresponding to the instance
-     */
-    public double[][] getMatrix() {
-
-        // products
-        double q0q0  = q0 * q0;
-        double q0q1  = q0 * q1;
-        double q0q2  = q0 * q2;
-        double q0q3  = q0 * q3;
-        double q1q1  = q1 * q1;
-        double q1q2  = q1 * q2;
-        double q1q3  = q1 * q3;
-        double q2q2  = q2 * q2;
-        double q2q3  = q2 * q3;
-        double q3q3  = q3 * q3;
-
-        // create the matrix
-        double[][] m = new double[3][];
-        m[0] = new double[3];
-        m[1] = new double[3];
-        m[2] = new double[3];
-
-        m [0][0] = 2.0 * (q0q0 + q1q1) - 1.0;
-        m [1][0] = 2.0 * (q1q2 - q0q3);
-        m [2][0] = 2.0 * (q1q3 + q0q2);
-
-        m [0][1] = 2.0 * (q1q2 + q0q3);
-        m [1][1] = 2.0 * (q0q0 + q2q2) - 1.0;
-        m [2][1] = 2.0 * (q2q3 - q0q1);
-
-        m [0][2] = 2.0 * (q1q3 - q0q2);
-        m [1][2] = 2.0 * (q2q3 + q0q1);
-        m [2][2] = 2.0 * (q0q0 + q3q3) - 1.0;
-
-        return m;
-
-    }
-
-    /** Apply the rotation to a vector.
-     * @param u vector to apply the rotation to
-     * @return a new vector which is the image of u by the rotation
-     */
-    public Vector3D applyTo(Vector3D u) {
-
-        double x = u.getX();
-        double y = u.getY();
-        double z = u.getZ();
-
-        double s = q1 * x + q2 * y + q3 * z;
-
-        return new Vector3D(2 * (q0 * (x * q0 - (q2 * z - q3 * y)) + s * q1) - x,
-                2 * (q0 * (y * q0 - (q3 * x - q1 * z)) + s * q2) - y,
-                2 * (q0 * (z * q0 - (q1 * y - q2 * x)) + s * q3) - z);
-
-    }
-
-    /** Apply the rotation to a vector stored in an array.
-     * @param in an array with three items which stores vector to rotate
-     * @param out an array with three items to put result to (it can be the same
-     * array as in)
-     */
-    public void applyTo(final double[] in, final double[] out) {
-
-        final double x = in[0];
-        final double y = in[1];
-        final double z = in[2];
-
-        final double s = q1 * x + q2 * y + q3 * z;
-
-        out[0] = 2 * (q0 * (x * q0 - (q2 * z - q3 * y)) + s * q1) - x;
-        out[1] = 2 * (q0 * (y * q0 - (q3 * x - q1 * z)) + s * q2) - y;
-        out[2] = 2 * (q0 * (z * q0 - (q1 * y - q2 * x)) + s * q3) - z;
-
-    }
-<<<<<<< HEAD
-
-    /** Apply the inverse of the rotation to a vector.
-     * @param u vector to apply the inverse of the rotation to
-     * @return a new vector which such that u is its image by the rotation
-     */
-    public Vector3D applyInverseTo(Vector3D u) {
-
-        double x = u.getX();
-        double y = u.getY();
-        double z = u.getZ();
-
-        double s = q1 * x + q2 * y + q3 * z;
-        double m0 = -q0;
-
-        return new Vector3D(2 * (m0 * (x * m0 - (q2 * z - q3 * y)) + s * q1) - x,
-                2 * (m0 * (y * m0 - (q3 * x - q1 * z)) + s * q2) - y,
-                2 * (m0 * (z * m0 - (q1 * y - q2 * x)) + s * q3) - z);
-=======
     return 2 * FastMath.acos(q0);
   }
 
@@ -1871,268 +1315,38 @@
       x21 = o2[1];
       x22 = o2[2];
       fn  = fn1;
->>>>>>> 4829f0e2
 
     }
 
-    /** Apply the inverse of the rotation to a vector stored in an array.
-     * @param in an array with three items which stores vector to rotate
-     * @param out an array with three items to put result to (it can be the same
-     * array as in)
-     */
-    public void applyInverseTo(final double[] in, final double[] out) {
-
-        final double x = in[0];
-        final double y = in[1];
-        final double z = in[2];
-
-        final double s = q1 * x + q2 * y + q3 * z;
-        final double m0 = -q0;
-
-        out[0] = 2 * (m0 * (x * m0 - (q2 * z - q3 * y)) + s * q1) - x;
-        out[1] = 2 * (m0 * (y * m0 - (q3 * x - q1 * z)) + s * q2) - y;
-        out[2] = 2 * (m0 * (z * m0 - (q1 * y - q2 * x)) + s * q3) - z;
-
-    }
-
-    /** Apply the instance to another rotation.
-     * <p>
-     * Calling this method is equivalent to call
-     * {@link #compose(Rotation, RotationConvention)
-     * compose(r, RotationConvention.VECTOR_OPERATOR)}.
-     * </p>
-     * @param r rotation to apply the rotation to
-     * @return a new rotation which is the composition of r by the instance
-     */
-    public Rotation applyTo(Rotation r) {
-        return compose(r, RotationConvention.VECTOR_OPERATOR);
-    }
-
-    /** Compose the instance with another rotation.
-     * <p>
-     * If the semantics of the rotations composition corresponds to a
-     * {@link RotationConvention#VECTOR_OPERATOR vector operator} convention,
-     * applying the instance to a rotation is computing the composition
-     * in an order compliant with the following rule : let {@code u} be any
-     * vector and {@code v} its image by {@code r1} (i.e.
-     * {@code r1.applyTo(u) = v}). Let {@code w} be the image of {@code v} by
-     * rotation {@code r2} (i.e. {@code r2.applyTo(v) = w}). Then
-     * {@code w = comp.applyTo(u)}, where
-     * {@code comp = r2.compose(r1, RotationConvention.VECTOR_OPERATOR)}.
-     * </p>
-     * <p>
-     * If the semantics of the rotations composition corresponds to a
-     * {@link RotationConvention#FRAME_TRANSFORM frame transform} convention,
-     * the application order will be reversed. So keeping the exact same
-     * meaning of all {@code r1}, {@code r2}, {@code u}, {@code v}, {@code w}
-     * and  {@code comp} as above, {@code comp} could also be computed as
-     * {@code comp = r1.compose(r2, RotationConvention.FRAME_TRANSFORM)}.
-     * </p>
-     * @param r rotation to apply the rotation to
-     * @param convention convention to use for the semantics of the angle
-     * @return a new rotation which is the composition of r by the instance
-     */
-    public Rotation compose(final Rotation r, final RotationConvention convention) {
-        return convention == RotationConvention.VECTOR_OPERATOR ?
-                composeInternal(r) : r.composeInternal(this);
-    }
-
-    /** Compose the instance with another rotation using vector operator convention.
-     * @param r rotation to apply the rotation to
-     * @return a new rotation which is the composition of r by the instance
-     * using vector operator convention
-     */
-    private Rotation composeInternal(final Rotation r) {
-        return new Rotation(r.q0 * q0 - (r.q1 * q1 + r.q2 * q2 + r.q3 * q3),
-                r.q1 * q0 + r.q0 * q1 + (r.q2 * q3 - r.q3 * q2),
-                r.q2 * q0 + r.q0 * q2 + (r.q3 * q1 - r.q1 * q3),
-                r.q3 * q0 + r.q0 * q3 + (r.q1 * q2 - r.q2 * q1),
-                false);
-    }
-
-    /** Apply the inverse of the instance to another rotation.
-     * <p>
-     * Calling this method is equivalent to call
-     * {@link #composeInverse(Rotation, RotationConvention)
-     * composeInverse(r, RotationConvention.VECTOR_OPERATOR)}.
-     * </p>
-     * @param r rotation to apply the rotation to
-     * @return a new rotation which is the composition of r by the inverse
-     * of the instance
-     */
-    public Rotation applyInverseTo(Rotation r) {
-        return composeInverse(r, RotationConvention.VECTOR_OPERATOR);
-    }
-
-    /** Compose the inverse of the instance with another rotation.
-     * <p>
-     * If the semantics of the rotations composition corresponds to a
-     * {@link RotationConvention#VECTOR_OPERATOR vector operator} convention,
-     * applying the inverse of the instance to a rotation is computing
-     * the composition in an order compliant with the following rule :
-     * let {@code u} be any vector and {@code v} its image by {@code r1}
-     * (i.e. {@code r1.applyTo(u) = v}). Let {@code w} be the inverse image
-     * of {@code v} by {@code r2} (i.e. {@code r2.applyInverseTo(v) = w}).
-     * Then {@code w = comp.applyTo(u)}, where
-     * {@code comp = r2.composeInverse(r1)}.
-     * </p>
-     * <p>
-     * If the semantics of the rotations composition corresponds to a
-     * {@link RotationConvention#FRAME_TRANSFORM frame transform} convention,
-     * the application order will be reversed, which means it is the
-     * <em>innermost</em> rotation that will be reversed. So keeping the exact same
-     * meaning of all {@code r1}, {@code r2}, {@code u}, {@code v}, {@code w}
-     * and  {@code comp} as above, {@code comp} could also be computed as
-     * {@code comp = r1.revert().composeInverse(r2.revert(), RotationConvention.FRAME_TRANSFORM)}.
-     * </p>
-     * @param r rotation to apply the rotation to
-     * @param convention convention to use for the semantics of the angle
-     * @return a new rotation which is the composition of r by the inverse
-     * of the instance
-     */
-    public Rotation composeInverse(final Rotation r, final RotationConvention convention) {
-        return convention == RotationConvention.VECTOR_OPERATOR ?
-                composeInverseInternal(r) : r.composeInternal(revert());
-    }
-
-    /** Compose the inverse of the instance with another rotation
-     * using vector operator convention.
-     * @param r rotation to apply the rotation to
-     * @return a new rotation which is the composition of r by the inverse
-     * of the instance using vector operator convention
-     */
-    private Rotation composeInverseInternal(Rotation r) {
-        return new Rotation(-r.q0 * q0 - (r.q1 * q1 + r.q2 * q2 + r.q3 * q3),
-                -r.q1 * q0 + r.q0 * q1 + (r.q2 * q3 - r.q3 * q2),
-                -r.q2 * q0 + r.q0 * q2 + (r.q3 * q1 - r.q1 * q3),
-                -r.q3 * q0 + r.q0 * q3 + (r.q1 * q2 - r.q2 * q1),
-                false);
-    }
-
-    /** Perfect orthogonality on a 3X3 matrix.
-     * @param m initial matrix (not exactly orthogonal)
-     * @param threshold convergence threshold for the iterative
-     * orthogonality correction (convergence is reached when the
-     * difference between two steps of the Frobenius norm of the
-     * correction is below this threshold)
-     * @return an orthogonal matrix close to m
-     * @exception MathIllegalArgumentException if the matrix cannot be
-     * orthogonalized with the given threshold after 10 iterations
-     */
-    private double[][] orthogonalizeMatrix(double[][] m, double threshold)
-            throws MathIllegalArgumentException {
-        double[] m0 = m[0];
-        double[] m1 = m[1];
-        double[] m2 = m[2];
-        double x00 = m0[0];
-        double x01 = m0[1];
-        double x02 = m0[2];
-        double x10 = m1[0];
-        double x11 = m1[1];
-        double x12 = m1[2];
-        double x20 = m2[0];
-        double x21 = m2[1];
-        double x22 = m2[2];
-        double fn = 0;
-        double fn1;
-
-        double[][] o = new double[3][3];
-        double[] o0 = o[0];
-        double[] o1 = o[1];
-        double[] o2 = o[2];
-
-        // iterative correction: Xn+1 = Xn - 0.5 * (Xn.Mt.Xn - M)
-        int i;
-        for (i = 0; i < 11; ++i) {
-
-            // Mt.Xn
-            double mx00 = m0[0] * x00 + m1[0] * x10 + m2[0] * x20;
-            double mx10 = m0[1] * x00 + m1[1] * x10 + m2[1] * x20;
-            double mx20 = m0[2] * x00 + m1[2] * x10 + m2[2] * x20;
-            double mx01 = m0[0] * x01 + m1[0] * x11 + m2[0] * x21;
-            double mx11 = m0[1] * x01 + m1[1] * x11 + m2[1] * x21;
-            double mx21 = m0[2] * x01 + m1[2] * x11 + m2[2] * x21;
-            double mx02 = m0[0] * x02 + m1[0] * x12 + m2[0] * x22;
-            double mx12 = m0[1] * x02 + m1[1] * x12 + m2[1] * x22;
-            double mx22 = m0[2] * x02 + m1[2] * x12 + m2[2] * x22;
-
-            // Xn+1
-            o0[0] = x00 - 0.5 * (x00 * mx00 + x01 * mx10 + x02 * mx20 - m0[0]);
-            o0[1] = x01 - 0.5 * (x00 * mx01 + x01 * mx11 + x02 * mx21 - m0[1]);
-            o0[2] = x02 - 0.5 * (x00 * mx02 + x01 * mx12 + x02 * mx22 - m0[2]);
-            o1[0] = x10 - 0.5 * (x10 * mx00 + x11 * mx10 + x12 * mx20 - m1[0]);
-            o1[1] = x11 - 0.5 * (x10 * mx01 + x11 * mx11 + x12 * mx21 - m1[1]);
-            o1[2] = x12 - 0.5 * (x10 * mx02 + x11 * mx12 + x12 * mx22 - m1[2]);
-            o2[0] = x20 - 0.5 * (x20 * mx00 + x21 * mx10 + x22 * mx20 - m2[0]);
-            o2[1] = x21 - 0.5 * (x20 * mx01 + x21 * mx11 + x22 * mx21 - m2[1]);
-            o2[2] = x22 - 0.5 * (x20 * mx02 + x21 * mx12 + x22 * mx22 - m2[2]);
-
-            // correction on each elements
-            double corr00 = o0[0] - m0[0];
-            double corr01 = o0[1] - m0[1];
-            double corr02 = o0[2] - m0[2];
-            double corr10 = o1[0] - m1[0];
-            double corr11 = o1[1] - m1[1];
-            double corr12 = o1[2] - m1[2];
-            double corr20 = o2[0] - m2[0];
-            double corr21 = o2[1] - m2[1];
-            double corr22 = o2[2] - m2[2];
-
-            // Frobenius norm of the correction
-            fn1 = corr00 * corr00 + corr01 * corr01 + corr02 * corr02 +
-                    corr10 * corr10 + corr11 * corr11 + corr12 * corr12 +
-                    corr20 * corr20 + corr21 * corr21 + corr22 * corr22;
-
-            // convergence test
-            if (FastMath.abs(fn1 - fn) <= threshold) {
-                return o;
-            }
-
-            // prepare next iteration
-            x00 = o0[0];
-            x01 = o0[1];
-            x02 = o0[2];
-            x10 = o1[0];
-            x11 = o1[1];
-            x12 = o1[2];
-            x20 = o2[0];
-            x21 = o2[1];
-            x22 = o2[2];
-            fn  = fn1;
-
-        }
-
-        // the algorithm did not converge after 10 iterations
-        throw new MathIllegalArgumentException(LocalizedGeometryFormats.UNABLE_TO_ORTHOGONOLIZE_MATRIX,
-                i - 1);
-    }
-
-    /**
-     * Compute the <i>distance</i> between two rotations.
-     * <p>The <i>distance</i> is intended here as a way to check if two
-     * rotations are almost similar (i.e. they transform vectors the same way)
-     * or very different. It is mathematically defined as the angle of
-     * the rotation r that prepended to one of the rotations gives the other
-     * one: \(r_1(r) = r_2\)
-     * </p>
-     * <p>This distance is an angle between 0 and &pi;. Its value is the smallest
-     * possible upper bound of the angle in radians between r<sub>1</sub>(v)
-     * and r<sub>2</sub>(v) for all possible vectors v. This upper bound is
-     * reached for some v. The distance is equal to 0 if and only if the two
-     * rotations are identical.</p>
-     * <p>Comparing two rotations should always be done using this value rather
-     * than for example comparing the components of the quaternions. It is much
-     * more stable, and has a geometric meaning. Also comparing quaternions
-     * components is error prone since for example quaternions (0.36, 0.48, -0.48, -0.64)
-     * and (-0.36, -0.48, 0.48, 0.64) represent exactly the same rotation despite
-     * their components are different (they are exact opposites).</p>
-     *
-     * @param r1 first rotation
-     * @param r2 second rotation
-     * @return <i>distance</i> between r1 and r2
-     */
-    public static double distance(Rotation r1, Rotation r2) {
-        return r1.composeInverseInternal(r2).getAngle();
-    }
+    // the algorithm did not converge after 10 iterations
+    throw new MathIllegalArgumentException(LocalizedGeometryFormats.UNABLE_TO_ORTHOGONOLIZE_MATRIX,
+                                           i - 1);
+  }
+
+  /** Compute the <i>distance</i> between two rotations.
+   * <p>The <i>distance</i> is intended here as a way to check if two
+   * rotations are almost similar (i.e. they transform vectors the same way)
+   * or very different. It is mathematically defined as the angle of
+   * the rotation r that prepended to one of the rotations gives the other
+   * one: \(r_1(r) = r_2\)
+   * </p>
+   * <p>This distance is an angle between 0 and &pi;. Its value is the smallest
+   * possible upper bound of the angle in radians between r<sub>1</sub>(v)
+   * and r<sub>2</sub>(v) for all possible vectors v. This upper bound is
+   * reached for some v. The distance is equal to 0 if and only if the two
+   * rotations are identical.</p>
+   * <p>Comparing two rotations should always be done using this value rather
+   * than for example comparing the components of the quaternions. It is much
+   * more stable, and has a geometric meaning. Also comparing quaternions
+   * components is error prone since for example quaternions (0.36, 0.48, -0.48, -0.64)
+   * and (-0.36, -0.48, 0.48, 0.64) represent exactly the same rotation despite
+   * their components are different (they are exact opposites).</p>
+   * @param r1 first rotation
+   * @param r2 second rotation
+   * @return <i>distance</i> between r1 and r2
+   */
+  public static double distance(Rotation r1, Rotation r2) {
+      return r1.composeInverseInternal(r2).getAngle();
+  }
 
 }