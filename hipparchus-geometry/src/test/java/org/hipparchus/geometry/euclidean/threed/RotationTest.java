/*
 * Licensed to the Apache Software Foundation (ASF) under one or more
 * contributor license agreements.  See the NOTICE file distributed with
 * this work for additional information regarding copyright ownership.
 * The ASF licenses this file to You under the Apache License, Version 2.0
 * (the "License"); you may not use this file except in compliance with
 * the License.  You may obtain a copy of the License at
 *
 *      https://www.apache.org/licenses/LICENSE-2.0
 *
 * Unless required by applicable law or agreed to in writing, software
 * distributed under the License is distributed on an "AS IS" BASIS,
 * WITHOUT WARRANTIES OR CONDITIONS OF ANY KIND, either express or implied.
 * See the License for the specific language governing permissions and
 * limitations under the License.
 */

/*
 * This is not the original file distributed by the Apache Software Foundation
 * It has been modified by the Hipparchus project
 */

package org.hipparchus.geometry.euclidean.threed;

import org.hipparchus.complex.Quaternion;
import org.hipparchus.exception.MathIllegalArgumentException;
import org.hipparchus.exception.MathIllegalStateException;
import org.hipparchus.exception.MathRuntimeException;
import org.hipparchus.geometry.LocalizedGeometryFormats;
import org.hipparchus.util.FastMath;
import org.hipparchus.util.MathUtils;
import org.hipparchus.util.SinCos;
import org.junit.Assert;
import org.junit.Test;


public class RotationTest {

    @Test
<<<<<<< HEAD
    public void testIdentity() {
=======
    public void testIssue304() {

        double[][] originalMatrix = { //
            { 0.0, 1.0, 0.0 }, //
            { 0.0, 0.0, -1.0 }, //
            { -1.0, 0.0, 0.0 } //
        };
        {
            System.out.println("Rotation 1");
            Rotation rotation = new Rotation(originalMatrix, 1.0e-10);
            double[] angles = rotation.getAngles(RotationOrder.ZYX, RotationConvention.VECTOR_OPERATOR);
            printArray(angles);
        }
        {
            System.out.println("Rotation 2");
            Rotation rotation = new Rotation(RotationOrder.ZYX, RotationConvention.VECTOR_OPERATOR, 0, FastMath.PI / 2, 0);
            double[][] matrix = rotation.getMatrix();
            printMatrix(matrix);
        }
        {
            System.out.println("Rotation 3");
            Rotation rotation = new Rotation(RotationOrder.ZYX, RotationConvention.VECTOR_OPERATOR, 0, FastMath.PI / 2, FastMath.PI / 2);
            double[][] matrix = rotation.getMatrix();
            printMatrix(matrix);
        }
        {
            System.out.println("Rotation 4");
            Rotation rotation = new Rotation(RotationOrder.ZYX, RotationConvention.VECTOR_OPERATOR, 0, FastMath.PI / 2, FastMath.PI / 2);
            double[][] matrix = rotation.getMatrix();
            printMatrix(matrix);

            double[] angles = new Rotation(matrix, 1.0e-10).getAngles(RotationOrder.ZYX, RotationConvention.VECTOR_OPERATOR);
            printArray(angles);
        }
    }

    private static void printArray(double[] angles) {
        for (double angle : angles) {
            System.out.print(" " + angle);
        }
        System.out.println();
    }

    private static void printMatrix(double[][] matrix) {
        for (double[] row : matrix) {
            for (double e : row) {
                System.out.print(" " + e);
            }
            System.out.println();
        }
        System.out.println();
    }

  @Test
  public void testIdentity() {

    Rotation r = Rotation.IDENTITY;
    checkVector(r.applyTo(Vector3D.PLUS_I), Vector3D.PLUS_I);
    checkVector(r.applyTo(Vector3D.PLUS_J), Vector3D.PLUS_J);
    checkVector(r.applyTo(Vector3D.PLUS_K), Vector3D.PLUS_K);
    checkAngle(r.getAngle(), 0);

    r = new Rotation(-1, 0, 0, 0, false);
    checkVector(r.applyTo(Vector3D.PLUS_I), Vector3D.PLUS_I);
    checkVector(r.applyTo(Vector3D.PLUS_J), Vector3D.PLUS_J);
    checkVector(r.applyTo(Vector3D.PLUS_K), Vector3D.PLUS_K);
    checkAngle(r.getAngle(), 0);

    r = new Rotation(42, 0, 0, 0, true);
    checkVector(r.applyTo(Vector3D.PLUS_I), Vector3D.PLUS_I);
    checkVector(r.applyTo(Vector3D.PLUS_J), Vector3D.PLUS_J);
    checkVector(r.applyTo(Vector3D.PLUS_K), Vector3D.PLUS_K);
    checkAngle(r.getAngle(), 0);

  }

  @Test
  public void testAxisAngleVectorOperator() throws MathIllegalArgumentException {

    Rotation r = new Rotation(new Vector3D(10, 10, 10), 2 * FastMath.PI / 3, RotationConvention.VECTOR_OPERATOR);
    checkVector(r.applyTo(Vector3D.PLUS_I), Vector3D.PLUS_J);
    checkVector(r.applyTo(Vector3D.PLUS_J), Vector3D.PLUS_K);
    checkVector(r.applyTo(Vector3D.PLUS_K), Vector3D.PLUS_I);
    double s = 1 / FastMath.sqrt(3);
    checkVector(r.getAxis(RotationConvention.VECTOR_OPERATOR), new Vector3D( s,  s,  s));
    checkVector(r.getAxis(RotationConvention.FRAME_TRANSFORM), new Vector3D(-s, -s, -s));
    checkAngle(r.getAngle(), 2 * FastMath.PI / 3);

    try {
      new Rotation(new Vector3D(0, 0, 0), 2 * FastMath.PI / 3, RotationConvention.VECTOR_OPERATOR);
      Assert.fail("an exception should have been thrown");
    } catch (MathIllegalArgumentException e) {
    }
>>>>>>> 24a1ea9e

        Rotation r = Rotation.IDENTITY;
        checkVector(r.applyTo(Vector3D.PLUS_I), Vector3D.PLUS_I);
        checkVector(r.applyTo(Vector3D.PLUS_J), Vector3D.PLUS_J);
        checkVector(r.applyTo(Vector3D.PLUS_K), Vector3D.PLUS_K);
        checkAngle(r.getAngle(), 0);

        r = new Rotation(-1, 0, 0, 0, false);
        checkVector(r.applyTo(Vector3D.PLUS_I), Vector3D.PLUS_I);
        checkVector(r.applyTo(Vector3D.PLUS_J), Vector3D.PLUS_J);
        checkVector(r.applyTo(Vector3D.PLUS_K), Vector3D.PLUS_K);
        checkAngle(r.getAngle(), 0);

        r = new Rotation(42, 0, 0, 0, true);
        checkVector(r.applyTo(Vector3D.PLUS_I), Vector3D.PLUS_I);
        checkVector(r.applyTo(Vector3D.PLUS_J), Vector3D.PLUS_J);
        checkVector(r.applyTo(Vector3D.PLUS_K), Vector3D.PLUS_K);
        checkAngle(r.getAngle(), 0);

    }

    @Test
    public void testAxisAngleVectorOperator() throws MathIllegalArgumentException {

        Rotation r = new Rotation(new Vector3D(10, 10, 10), 2 * FastMath.PI / 3, RotationConvention.VECTOR_OPERATOR);
        checkVector(r.applyTo(Vector3D.PLUS_I), Vector3D.PLUS_J);
        checkVector(r.applyTo(Vector3D.PLUS_J), Vector3D.PLUS_K);
        checkVector(r.applyTo(Vector3D.PLUS_K), Vector3D.PLUS_I);
        double s = 1 / FastMath.sqrt(3);
        checkVector(r.getAxis(RotationConvention.VECTOR_OPERATOR), new Vector3D( s,  s,  s));
        checkVector(r.getAxis(RotationConvention.FRAME_TRANSFORM), new Vector3D(-s, -s, -s));
        checkAngle(r.getAngle(), 2 * FastMath.PI / 3);

        try {
            new Rotation(new Vector3D(0, 0, 0), 2 * FastMath.PI / 3, RotationConvention.VECTOR_OPERATOR);
            Assert.fail("an exception should have been thrown");
        } catch (MathIllegalArgumentException e) {
        }

        r = new Rotation(Vector3D.PLUS_K, 1.5 * FastMath.PI, RotationConvention.VECTOR_OPERATOR);
        checkVector(r.getAxis(RotationConvention.VECTOR_OPERATOR), new Vector3D(0, 0, -1));
        checkVector(r.getAxis(RotationConvention.FRAME_TRANSFORM), new Vector3D(0, 0, +1));
        checkAngle(r.getAngle(), 0.5 * FastMath.PI);

        r = new Rotation(Vector3D.PLUS_J, FastMath.PI, RotationConvention.VECTOR_OPERATOR);
        checkVector(r.getAxis(RotationConvention.VECTOR_OPERATOR), Vector3D.PLUS_J);
        checkVector(r.getAxis(RotationConvention.FRAME_TRANSFORM), Vector3D.MINUS_J);
        checkAngle(r.getAngle(), FastMath.PI);

        checkVector(Rotation.IDENTITY.getAxis(RotationConvention.VECTOR_OPERATOR), Vector3D.PLUS_I);
        checkVector(Rotation.IDENTITY.getAxis(RotationConvention.FRAME_TRANSFORM), Vector3D.MINUS_I);

    }

    @Test
    public void testAxisAngleFrameTransform() throws MathIllegalArgumentException {

        Rotation r = new Rotation(new Vector3D(10, 10, 10), 2 * FastMath.PI / 3, RotationConvention.FRAME_TRANSFORM);
        checkVector(r.applyTo(Vector3D.PLUS_I), Vector3D.PLUS_K);
        checkVector(r.applyTo(Vector3D.PLUS_J), Vector3D.PLUS_I);
        checkVector(r.applyTo(Vector3D.PLUS_K), Vector3D.PLUS_J);
        double s = 1 / FastMath.sqrt(3);
        checkVector(r.getAxis(RotationConvention.FRAME_TRANSFORM), new Vector3D( s,  s,  s));
        checkVector(r.getAxis(RotationConvention.VECTOR_OPERATOR), new Vector3D(-s, -s, -s));
        checkAngle(r.getAngle(), 2 * FastMath.PI / 3);

        try {
            new Rotation(new Vector3D(0, 0, 0), 2 * FastMath.PI / 3, RotationConvention.FRAME_TRANSFORM);
            Assert.fail("an exception should have been thrown");
        } catch (MathIllegalArgumentException e) {
        }

        r = new Rotation(Vector3D.PLUS_K, 1.5 * FastMath.PI, RotationConvention.FRAME_TRANSFORM);
        checkVector(r.getAxis(RotationConvention.FRAME_TRANSFORM), new Vector3D(0, 0, -1));
        checkVector(r.getAxis(RotationConvention.VECTOR_OPERATOR), new Vector3D(0, 0, +1));
        checkAngle(r.getAngle(), 0.5 * FastMath.PI);

        r = new Rotation(Vector3D.PLUS_J, FastMath.PI, RotationConvention.FRAME_TRANSFORM);
        checkVector(r.getAxis(RotationConvention.FRAME_TRANSFORM), Vector3D.PLUS_J);
        checkVector(r.getAxis(RotationConvention.VECTOR_OPERATOR), Vector3D.MINUS_J);
        checkAngle(r.getAngle(), FastMath.PI);

        checkVector(Rotation.IDENTITY.getAxis(RotationConvention.FRAME_TRANSFORM), Vector3D.MINUS_I);
        checkVector(Rotation.IDENTITY.getAxis(RotationConvention.VECTOR_OPERATOR), Vector3D.PLUS_I);

    }

    @Test
    public void testWrongMatrix() {
        checkWrongMatrix(new double[2][2]);
        checkWrongMatrix(new double[][] { new double[2], new double[3], new double[3]});
        checkWrongMatrix(new double[][] { new double[3], new double[2], new double[3]});
        checkWrongMatrix(new double[][] { new double[3], new double[3], new double[2]});
    }

    private void checkWrongMatrix(final double[][] m) {
        try {
            new Rotation(m, 0.001);
            Assert.fail("an exception should have been thrown");
        } catch (MathIllegalArgumentException miae) {
            Assert.assertEquals(LocalizedGeometryFormats.ROTATION_MATRIX_DIMENSIONS, miae.getSpecifier());
        }
    }

    @Test
    public void testRevertVectorOperator() {
        Rotation r = new Rotation(0.001, 0.36, 0.48, 0.8, true);
        Rotation reverted = r.revert();
        checkRotation(r.compose(reverted, RotationConvention.VECTOR_OPERATOR), 1, 0, 0, 0);
        checkRotation(reverted.compose(r, RotationConvention.VECTOR_OPERATOR), 1, 0, 0, 0);
        Assert.assertEquals(r.getAngle(), reverted.getAngle(), 1.0e-12);
        Assert.assertEquals(-1,
                Vector3D.dotProduct(r.getAxis(RotationConvention.VECTOR_OPERATOR),
                        reverted.getAxis(RotationConvention.VECTOR_OPERATOR)),
                1.0e-12);
    }

    @Test
    public void testRevertFrameTransform() {
        Rotation r = new Rotation(0.001, 0.36, 0.48, 0.8, true);
        Rotation reverted = r.revert();
        checkRotation(r.compose(reverted, RotationConvention.FRAME_TRANSFORM), 1, 0, 0, 0);
        checkRotation(reverted.compose(r, RotationConvention.FRAME_TRANSFORM), 1, 0, 0, 0);
        Assert.assertEquals(r.getAngle(), reverted.getAngle(), 1.0e-12);
        Assert.assertEquals(-1,
                Vector3D.dotProduct(r.getAxis(RotationConvention.FRAME_TRANSFORM),
                        reverted.getAxis(RotationConvention.FRAME_TRANSFORM)),
                1.0e-12);
    }

    @Test
    public void testVectorOnePair() throws MathRuntimeException {

        Vector3D u = new Vector3D(3, 2, 1);
        Vector3D v = new Vector3D(-4, 2, 2);
        Rotation r = new Rotation(u, v);
        checkVector(r.applyTo(u.scalarMultiply(v.getNorm())), v.scalarMultiply(u.getNorm()));

        checkAngle(new Rotation(u, u.negate()).getAngle(), FastMath.PI);

        try {
            new Rotation(u, Vector3D.ZERO);
            Assert.fail("an exception should have been thrown");
        } catch (MathRuntimeException e) {
            // expected behavior
        }

    }

    @Test
    public void testVectorTwoPairs() throws MathRuntimeException {

        Vector3D u1 = new Vector3D(3, 0, 0);
        Vector3D u2 = new Vector3D(0, 5, 0);
        Vector3D v1 = new Vector3D(0, 0, 2);
        Vector3D v2 = new Vector3D(-2, 0, 2);
        Rotation r = new Rotation(u1, u2, v1, v2);
        checkVector(r.applyTo(Vector3D.PLUS_I), Vector3D.PLUS_K);
        checkVector(r.applyTo(Vector3D.PLUS_J), Vector3D.MINUS_I);

        r = new Rotation(u1, u2, u1.negate(), u2.negate());
        Vector3D axis = r.getAxis(RotationConvention.VECTOR_OPERATOR);
        if (Vector3D.dotProduct(axis, Vector3D.PLUS_K) > 0) {
            checkVector(axis, Vector3D.PLUS_K);
        } else {
            checkVector(axis, Vector3D.MINUS_K);
        }
        checkAngle(r.getAngle(), FastMath.PI);

        double sqrt = FastMath.sqrt(2) / 2;
        r = new Rotation(Vector3D.PLUS_I,  Vector3D.PLUS_J,
                new Vector3D(0.5, 0.5,  sqrt),
                new Vector3D(0.5, 0.5, -sqrt));
        checkRotation(r, sqrt, 0.5, 0.5, 0);

        r = new Rotation(u1, u2, u1, Vector3D.crossProduct(u1, u2));
        checkRotation(r, sqrt, -sqrt, 0, 0);

        checkRotation(new Rotation(u1, u2, u1, u2), 1, 0, 0, 0);

        try {
            new Rotation(u1, u2, Vector3D.ZERO, v2);
            Assert.fail("an exception should have been thrown");
        } catch (MathRuntimeException e) {
            // expected behavior
        }

    }

    @Test
    public void testMatrix()
            throws MathIllegalArgumentException {

        try {
            new Rotation(new double[][] {
                    { 0.0, 1.0, 0.0 },
                    { 1.0, 0.0, 0.0 }
            }, 1.0e-7);
            Assert.fail("Expecting MathIllegalArgumentException");
        } catch (MathIllegalArgumentException nrme) {
            // expected behavior
        }

        try {
            new Rotation(new double[][] {
                    {  0.445888,  0.797184, -0.407040 },
                    {  0.821760, -0.184320,  0.539200 },
                    { -0.354816,  0.574912,  0.737280 }
            }, 1.0e-7);
            Assert.fail("Expecting MathIllegalArgumentException");
        } catch (MathIllegalArgumentException nrme) {
            // expected behavior
        }

        try {
            new Rotation(new double[][] {
                    {  0.4,  0.8, -0.4 },
                    { -0.4,  0.6,  0.7 },
                    {  0.8, -0.2,  0.5 }
            }, 1.0e-15);
            Assert.fail("Expecting MathIllegalArgumentException");
        } catch (MathIllegalArgumentException nrme) {
            // expected behavior
        }

        checkRotation(new Rotation(new double[][] {
                        {  0.445888,  0.797184, -0.407040 },
                        { -0.354816,  0.574912,  0.737280 },
                        {  0.821760, -0.184320,  0.539200 }
                }, 1.0e-10),
                0.8, 0.288, 0.384, 0.36);

        checkRotation(new Rotation(new double[][] {
                        {  0.539200,  0.737280,  0.407040 },
                        {  0.184320, -0.574912,  0.797184 },
                        {  0.821760, -0.354816, -0.445888 }
                }, 1.0e-10),
                0.36, 0.8, 0.288, 0.384);

        checkRotation(new Rotation(new double[][] {
                        { -0.445888,  0.797184, -0.407040 },
                        {  0.354816,  0.574912,  0.737280 },
                        {  0.821760,  0.184320, -0.539200 }
                }, 1.0e-10),
                0.384, 0.36, 0.8, 0.288);

        checkRotation(new Rotation(new double[][] {
                        { -0.539200,  0.737280,  0.407040 },
                        { -0.184320, -0.574912,  0.797184 },
                        {  0.821760,  0.354816,  0.445888 }
                }, 1.0e-10),
                0.288, 0.384, 0.36, 0.8);

        double[][] m1 = { { 0.0, 1.0, 0.0 },
                { 0.0, 0.0, 1.0 },
                { 1.0, 0.0, 0.0 } };
        Rotation r = new Rotation(m1, 1.0e-7);
        checkVector(r.applyTo(Vector3D.PLUS_I), Vector3D.PLUS_K);
        checkVector(r.applyTo(Vector3D.PLUS_J), Vector3D.PLUS_I);
        checkVector(r.applyTo(Vector3D.PLUS_K), Vector3D.PLUS_J);

        double[][] m2 = { { 0.83203, -0.55012, -0.07139 },
                { 0.48293,  0.78164, -0.39474 },
                { 0.27296,  0.29396,  0.91602 } };
        r = new Rotation(m2, 1.0e-12);

        double[][] m3 = r.getMatrix();
        double d00 = m2[0][0] - m3[0][0];
        double d01 = m2[0][1] - m3[0][1];
        double d02 = m2[0][2] - m3[0][2];
        double d10 = m2[1][0] - m3[1][0];
        double d11 = m2[1][1] - m3[1][1];
        double d12 = m2[1][2] - m3[1][2];
        double d20 = m2[2][0] - m3[2][0];
        double d21 = m2[2][1] - m3[2][1];
        double d22 = m2[2][2] - m3[2][2];

        Assert.assertTrue(FastMath.abs(d00) < 6.0e-6);
        Assert.assertTrue(FastMath.abs(d01) < 6.0e-6);
        Assert.assertTrue(FastMath.abs(d02) < 6.0e-6);
        Assert.assertTrue(FastMath.abs(d10) < 6.0e-6);
        Assert.assertTrue(FastMath.abs(d11) < 6.0e-6);
        Assert.assertTrue(FastMath.abs(d12) < 6.0e-6);
        Assert.assertTrue(FastMath.abs(d20) < 6.0e-6);
        Assert.assertTrue(FastMath.abs(d21) < 6.0e-6);
        Assert.assertTrue(FastMath.abs(d22) < 6.0e-6);

        Assert.assertTrue(FastMath.abs(d00) > 4.0e-7);
        Assert.assertTrue(FastMath.abs(d01) > 4.0e-7);
        Assert.assertTrue(FastMath.abs(d02) > 4.0e-7);
        Assert.assertTrue(FastMath.abs(d10) > 4.0e-7);
        Assert.assertTrue(FastMath.abs(d11) > 4.0e-7);
        Assert.assertTrue(FastMath.abs(d12) > 4.0e-7);
        Assert.assertTrue(FastMath.abs(d20) > 4.0e-7);
        Assert.assertTrue(FastMath.abs(d21) > 4.0e-7);
        Assert.assertTrue(FastMath.abs(d22) > 4.0e-7);

        for (int i = 0; i < 3; ++i) {
            for (int j = 0; j < 3; ++j) {
                double m3tm3 = m3[i][0] * m3[j][0]
                        + m3[i][1] * m3[j][1]
                        + m3[i][2] * m3[j][2];
                if (i == j) {
                    Assert.assertTrue(FastMath.abs(m3tm3 - 1.0) < 1.0e-10);
                } else {
                    Assert.assertTrue(FastMath.abs(m3tm3) < 1.0e-10);
                }
            }
        }

        checkVector(r.applyTo(Vector3D.PLUS_I),
                new Vector3D(m3[0][0], m3[1][0], m3[2][0]));
        checkVector(r.applyTo(Vector3D.PLUS_J),
                new Vector3D(m3[0][1], m3[1][1], m3[2][1]));
        checkVector(r.applyTo(Vector3D.PLUS_K),
                new Vector3D(m3[0][2], m3[1][2], m3[2][2]));

        double[][] m4 = { { 1.0,  0.0,  0.0 },
                { 0.0, -1.0,  0.0 },
                { 0.0,  0.0, -1.0 } };
        r = new Rotation(m4, 1.0e-7);
        checkAngle(r.getAngle(), FastMath.PI);

        try {
            double[][] m5 = { { 0.0, 0.0, 1.0 },
                    { 0.0, 1.0, 0.0 },
                    { 1.0, 0.0, 0.0 } };
            r = new Rotation(m5, 1.0e-7);
            Assert.fail("got " + r + ", should have caught an exception");
        } catch (MathIllegalArgumentException e) {
            // expected
        }

    }

    @Test
    public void testAngles()
            throws MathIllegalStateException {

        for (RotationConvention convention : RotationConvention.values()) {
            RotationOrder[] CardanOrders = {
                    RotationOrder.XYZ, RotationOrder.XZY, RotationOrder.YXZ,
                    RotationOrder.YZX, RotationOrder.ZXY, RotationOrder.ZYX
            };

            for (int i = 0; i < CardanOrders.length; ++i) {
                for (double alpha1 = 0.1; alpha1 < 6.2; alpha1 += 0.3) {
                    for (double alpha2 = -1.55; alpha2 < 1.55; alpha2 += 0.3) {
                        for (double alpha3 = 0.1; alpha3 < 6.2; alpha3 += 0.3) {
                            Rotation r = new Rotation(CardanOrders[i], convention, alpha1, alpha2, alpha3);
                            double[] angles = r.getAngles(CardanOrders[i], convention);
                            checkAngle(angles[0], alpha1);
                            checkAngle(angles[1], alpha2);
                            checkAngle(angles[2], alpha3);
                        }
                    }
                }
            }

            RotationOrder[] EulerOrders = {
                    RotationOrder.XYX, RotationOrder.XZX, RotationOrder.YXY,
                    RotationOrder.YZY, RotationOrder.ZXZ, RotationOrder.ZYZ
            };

            for (int i = 0; i < EulerOrders.length; ++i) {
                for (double alpha1 = 0.1; alpha1 < 6.2; alpha1 += 0.3) {
                    for (double alpha2 = 0.05; alpha2 < 3.1; alpha2 += 0.3) {
                        for (double alpha3 = 0.1; alpha3 < 6.2; alpha3 += 0.3) {
                            Rotation r = new Rotation(EulerOrders[i], convention,
                                    alpha1, alpha2, alpha3);
                            double[] angles = r.getAngles(EulerOrders[i], convention);
                            checkAngle(angles[0], alpha1);
                            checkAngle(angles[1], alpha2);
                            checkAngle(angles[2], alpha3);
                        }
                    }
                }
            }
        }

    }

    @Test
    public void testSingularities() {

        for (RotationConvention convention : RotationConvention.values()) {
            RotationOrder[] CardanOrders = {
                    RotationOrder.XYZ, RotationOrder.XZY, RotationOrder.YXZ,
                    RotationOrder.YZX, RotationOrder.ZXY, RotationOrder.ZYX
            };

            double[] singularCardanAngle = {
                    -FastMath.PI / 2, -FastMath.PI / 2 + 1.0e-12, -FastMath.PI / 2 + 1.0e-10,
                    FastMath.PI / 2 - 1.0e-10, FastMath.PI / 2 - 1.0e-12, FastMath.PI / 2
            };
            for (int i = 0; i < CardanOrders.length; ++i) {
                for (int j = 0; j < singularCardanAngle.length; ++j) {
                    Rotation r = new Rotation(CardanOrders[i], convention, 0.1, singularCardanAngle[j], 0.3);
                    Assert.assertEquals(singularCardanAngle[j], r.getAngles(CardanOrders[i], convention)[1], 4.5e-16);
                }
            }

            RotationOrder[] EulerOrders = {
                    RotationOrder.XYX, RotationOrder.XZX, RotationOrder.YXY,
                    RotationOrder.YZY, RotationOrder.ZXZ, RotationOrder.ZYZ
            };

            double[] singularEulerAngle = { 0, 1.0e-12, 1.0e-10, FastMath.PI - 1.0e-10, FastMath.PI - 1.0e-12, FastMath.PI };
            for (int i = 0; i < EulerOrders.length; ++i) {
                for (int j = 0; j < singularEulerAngle.length; ++j) {
                    Rotation r = new Rotation(EulerOrders[i], convention, 0.1, singularEulerAngle[j], 0.3);
                    Assert.assertEquals(singularEulerAngle[j],  r.getAngles(EulerOrders[i], convention)[1], 1.0e-24);
                }
            }
        }


    }

    @Test
    public void testQuaternion() throws MathIllegalArgumentException {

        Rotation r1 = new Rotation(new Vector3D(2, -3, 5), 1.7, RotationConvention.VECTOR_OPERATOR);
        double n = 23.5;
        Rotation r2 = new Rotation(n * r1.getQ0(), n * r1.getQ1(),
                n * r1.getQ2(), n * r1.getQ3(),
                true);
        for (double x = -0.9; x < 0.9; x += 0.2) {
            for (double y = -0.9; y < 0.9; y += 0.2) {
                for (double z = -0.9; z < 0.9; z += 0.2) {
                    Vector3D u = new Vector3D(x, y, z);
                    checkVector(r2.applyTo(u), r1.applyTo(u));
                }
            }
        }

        r1 = new Rotation( 0.288,  0.384,  0.36,  0.8, false);
        checkRotation(r1, -r1.getQ0(), -r1.getQ1(), -r1.getQ2(), -r1.getQ3());

    }

    @Test
    public void testApplyTo() throws MathIllegalArgumentException {

        Rotation r1 = new Rotation(new Vector3D(2, -3, 5), 1.7, RotationConvention.VECTOR_OPERATOR);
        Rotation r2 = new Rotation(new Vector3D(-1, 3, 2), 0.3, RotationConvention.VECTOR_OPERATOR);
        Rotation r3 = r2.applyTo(r1);

        for (double x = -0.9; x < 0.9; x += 0.2) {
            for (double y = -0.9; y < 0.9; y += 0.2) {
                for (double z = -0.9; z < 0.9; z += 0.2) {
                    Vector3D u = new Vector3D(x, y, z);
                    checkVector(r2.applyTo(r1.applyTo(u)), r3.applyTo(u));
                }
            }
        }

    }

    @Test
    public void testComposeVectorOperator() throws MathIllegalArgumentException {

        Rotation r1 = new Rotation(new Vector3D(2, -3, 5), 1.7, RotationConvention.VECTOR_OPERATOR);
        Rotation r2 = new Rotation(new Vector3D(-1, 3, 2), 0.3, RotationConvention.VECTOR_OPERATOR);
        Rotation r3 = r2.compose(r1, RotationConvention.VECTOR_OPERATOR);

        for (double x = -0.9; x < 0.9; x += 0.2) {
            for (double y = -0.9; y < 0.9; y += 0.2) {
                for (double z = -0.9; z < 0.9; z += 0.2) {
                    Vector3D u = new Vector3D(x, y, z);
                    checkVector(r2.applyTo(r1.applyTo(u)), r3.applyTo(u));
                }
            }
        }

    }

    @Test
    public void testComposeFrameTransform() throws MathIllegalArgumentException {

        Rotation r1 = new Rotation(new Vector3D(2, -3, 5), 1.7, RotationConvention.FRAME_TRANSFORM);
        Rotation r2 = new Rotation(new Vector3D(-1, 3, 2), 0.3, RotationConvention.FRAME_TRANSFORM);
        Rotation r3 = r2.compose(r1, RotationConvention.FRAME_TRANSFORM);
        Rotation r4 = r1.compose(r2, RotationConvention.VECTOR_OPERATOR);
        Assert.assertEquals(0.0, Rotation.distance(r3, r4), 1.0e-15);

        for (double x = -0.9; x < 0.9; x += 0.2) {
            for (double y = -0.9; y < 0.9; y += 0.2) {
                for (double z = -0.9; z < 0.9; z += 0.2) {
                    Vector3D u = new Vector3D(x, y, z);
                    checkVector(r1.applyTo(r2.applyTo(u)), r3.applyTo(u));
                }
            }
        }

    }

    @Test
    public void testApplyInverseToRotation() throws MathIllegalArgumentException {

        Rotation r1 = new Rotation(new Vector3D(2, -3, 5), 1.7, RotationConvention.VECTOR_OPERATOR);
        Rotation r2 = new Rotation(new Vector3D(-1, 3, 2), 0.3, RotationConvention.VECTOR_OPERATOR);
        Rotation r3 = r2.applyInverseTo(r1);

        for (double x = -0.9; x < 0.9; x += 0.2) {
            for (double y = -0.9; y < 0.9; y += 0.2) {
                for (double z = -0.9; z < 0.9; z += 0.2) {
                    Vector3D u = new Vector3D(x, y, z);
                    checkVector(r2.applyInverseTo(r1.applyTo(u)), r3.applyTo(u));
                }
            }
        }

    }

    @Test
    public void testComposeInverseVectorOperator() throws MathIllegalArgumentException {

        Rotation r1 = new Rotation(new Vector3D(2, -3, 5), 1.7, RotationConvention.VECTOR_OPERATOR);
        Rotation r2 = new Rotation(new Vector3D(-1, 3, 2), 0.3, RotationConvention.VECTOR_OPERATOR);
        Rotation r3 = r2.composeInverse(r1, RotationConvention.VECTOR_OPERATOR);

        for (double x = -0.9; x < 0.9; x += 0.2) {
            for (double y = -0.9; y < 0.9; y += 0.2) {
                for (double z = -0.9; z < 0.9; z += 0.2) {
                    Vector3D u = new Vector3D(x, y, z);
                    checkVector(r2.applyInverseTo(r1.applyTo(u)), r3.applyTo(u));
                }
            }
        }

    }

    @Test
    public void testComposeInverseFrameTransform() throws MathIllegalArgumentException {

        Rotation r1 = new Rotation(new Vector3D(2, -3, 5), 1.7, RotationConvention.FRAME_TRANSFORM);
        Rotation r2 = new Rotation(new Vector3D(-1, 3, 2), 0.3, RotationConvention.FRAME_TRANSFORM);
        Rotation r3 = r2.composeInverse(r1, RotationConvention.FRAME_TRANSFORM);
        Rotation r4 = r1.revert().composeInverse(r2.revert(), RotationConvention.VECTOR_OPERATOR);
        Assert.assertEquals(0.0, Rotation.distance(r3, r4), 1.0e-15);

        for (double x = -0.9; x < 0.9; x += 0.2) {
            for (double y = -0.9; y < 0.9; y += 0.2) {
                for (double z = -0.9; z < 0.9; z += 0.2) {
                    Vector3D u = new Vector3D(x, y, z);
                    checkVector(r1.applyTo(r2.applyInverseTo(u)), r3.applyTo(u));
                }
            }
        }

    }

    @Test
    public void testArray() throws MathIllegalArgumentException {

        Rotation r = new Rotation(new Vector3D(2, -3, 5), 1.7, RotationConvention.VECTOR_OPERATOR);

        for (double x = -0.9; x < 0.9; x += 0.2) {
            for (double y = -0.9; y < 0.9; y += 0.2) {
                for (double z = -0.9; z < 0.9; z += 0.2) {
                    Vector3D u = new Vector3D(x, y, z);
                    Vector3D v = r.applyTo(u);
                    double[] inOut = new double[] { x, y, z };
                    r.applyTo(inOut, inOut);
                    Assert.assertEquals(v.getX(), inOut[0], 1.0e-10);
                    Assert.assertEquals(v.getY(), inOut[1], 1.0e-10);
                    Assert.assertEquals(v.getZ(), inOut[2], 1.0e-10);
                    r.applyInverseTo(inOut, inOut);
                    Assert.assertEquals(u.getX(), inOut[0], 1.0e-10);
                    Assert.assertEquals(u.getY(), inOut[1], 1.0e-10);
                    Assert.assertEquals(u.getZ(), inOut[2], 1.0e-10);
                }
            }
        }

    }

    @Test
    public void testApplyInverseTo() throws MathIllegalArgumentException {

        Rotation r = new Rotation(new Vector3D(2, -3, 5), 1.7, RotationConvention.VECTOR_OPERATOR);
        for (double lambda = 0; lambda < 6.2; lambda += 0.2) {
            for (double phi = -1.55; phi < 1.55; phi += 0.2) {
                Vector3D u = new Vector3D(FastMath.cos(lambda) * FastMath.cos(phi),
                        FastMath.sin(lambda) * FastMath.cos(phi),
                        FastMath.sin(phi));
                r.applyInverseTo(r.applyTo(u));
                checkVector(u, r.applyInverseTo(r.applyTo(u)));
                checkVector(u, r.applyTo(r.applyInverseTo(u)));
            }
        }

        r = Rotation.IDENTITY;
        for (double lambda = 0; lambda < 6.2; lambda += 0.2) {
            for (double phi = -1.55; phi < 1.55; phi += 0.2) {
                Vector3D u = new Vector3D(FastMath.cos(lambda) * FastMath.cos(phi),
                        FastMath.sin(lambda) * FastMath.cos(phi),
                        FastMath.sin(phi));
                checkVector(u, r.applyInverseTo(r.applyTo(u)));
                checkVector(u, r.applyTo(r.applyInverseTo(u)));
            }
        }

        r = new Rotation(Vector3D.PLUS_K, FastMath.PI, RotationConvention.VECTOR_OPERATOR);
        for (double lambda = 0; lambda < 6.2; lambda += 0.2) {
            for (double phi = -1.55; phi < 1.55; phi += 0.2) {
                Vector3D u = new Vector3D(FastMath.cos(lambda) * FastMath.cos(phi),
                        FastMath.sin(lambda) * FastMath.cos(phi),
                        FastMath.sin(phi));
                checkVector(u, r.applyInverseTo(r.applyTo(u)));
                checkVector(u, r.applyTo(r.applyInverseTo(u)));
            }
        }

    }

    @Test
    public void testIssue639() throws MathRuntimeException{
        Vector3D u1 = new Vector3D(-1321008684645961.0 /  268435456.0,
                -5774608829631843.0 /  268435456.0,
                -3822921525525679.0 / 4294967296.0);
        Vector3D u2 =new Vector3D( -5712344449280879.0 /    2097152.0,
                -2275058564560979.0 /    1048576.0,
                4423475992255071.0 /      65536.0);
        Rotation rot = new Rotation(u1, u2, Vector3D.PLUS_I,Vector3D.PLUS_K);
        Assert.assertEquals( 0.6228370359608200639829222, rot.getQ0(), 1.0e-15);
        Assert.assertEquals( 0.0257707621456498790029987, rot.getQ1(), 1.0e-15);
        Assert.assertEquals(-0.0000000002503012255839931, rot.getQ2(), 1.0e-15);
        Assert.assertEquals(-0.7819270390861109450724902, rot.getQ3(), 1.0e-15);
    }

    @Test
    public void testIssue801() throws MathRuntimeException {
        Vector3D u1 = new Vector3D(0.9999988431610581, -0.0015210774290851095, 0.0);
        Vector3D u2 = new Vector3D(0.0, 0.0, 1.0);

        Vector3D v1 = new Vector3D(0.9999999999999999, 0.0, 0.0);
        Vector3D v2 = new Vector3D(0.0, 0.0, -1.0);

        Rotation quat = new Rotation(u1, u2, v1, v2);
        double q2 = quat.getQ0() * quat.getQ0() +
                quat.getQ1() * quat.getQ1() +
                quat.getQ2() * quat.getQ2() +
                quat.getQ3() * quat.getQ3();
        Assert.assertEquals(1.0, q2, 1.0e-14);
        Assert.assertEquals(0.0, Vector3D.angle(v1, quat.applyTo(u1)), 1.0e-14);
        Assert.assertEquals(0.0, Vector3D.angle(v2, quat.applyTo(u2)), 1.0e-14);

    }

    @Test
    public void testGithubPullRequest22A() {
        final RotationOrder order = RotationOrder.ZYX;
        final double xRotation = FastMath.toDegrees(30);
        final double yRotation = FastMath.toDegrees(20);
        final double zRotation = FastMath.toDegrees(10);
        final Vector3D startingVector = Vector3D.PLUS_I;
        Vector3D appliedIndividually = startingVector;
        appliedIndividually = new Rotation(order, RotationConvention.FRAME_TRANSFORM, zRotation, 0, 0).applyTo(appliedIndividually);
        appliedIndividually = new Rotation(order, RotationConvention.FRAME_TRANSFORM, 0, yRotation, 0).applyTo(appliedIndividually);
        appliedIndividually = new Rotation(order, RotationConvention.FRAME_TRANSFORM, 0, 0, xRotation).applyTo(appliedIndividually);

        final Vector3D bad = new Rotation(order, RotationConvention.FRAME_TRANSFORM, zRotation, yRotation, xRotation).applyTo(startingVector);

        Assert.assertEquals(bad.getX(), appliedIndividually.getX(), 1e-12);
        Assert.assertEquals(bad.getY(), appliedIndividually.getY(), 1e-12);
        Assert.assertEquals(bad.getZ(), appliedIndividually.getZ(), 1e-12);
    }

    @Test
    public void testGithubPullRequest22B() {
        final RotationOrder order = RotationOrder.ZYX;
        final double xRotation = FastMath.toDegrees(30);
        final double yRotation = FastMath.toDegrees(20);
        final double zRotation = FastMath.toDegrees(10);
        final Vector3D startingVector = Vector3D.PLUS_I;
        Vector3D appliedIndividually = startingVector;
        appliedIndividually = new Rotation(order, RotationConvention.FRAME_TRANSFORM, zRotation, 0, 0).applyTo(appliedIndividually);
        appliedIndividually = new Rotation(order, RotationConvention.FRAME_TRANSFORM, 0, yRotation, 0).applyTo(appliedIndividually);
        appliedIndividually = new Rotation(order, RotationConvention.FRAME_TRANSFORM, 0, 0, xRotation).applyTo(appliedIndividually);

        final Rotation r1 = new Rotation(order.getA1(), zRotation, RotationConvention.FRAME_TRANSFORM);
        final Rotation r2 = new Rotation(order.getA2(), yRotation, RotationConvention.FRAME_TRANSFORM);
        final Rotation r3 = new Rotation(order.getA3(), xRotation, RotationConvention.FRAME_TRANSFORM);
        final Rotation composite = r1.compose(r2.compose(r3,
                        RotationConvention.FRAME_TRANSFORM),
                RotationConvention.FRAME_TRANSFORM);
        final Vector3D good = composite.applyTo(startingVector);

        Assert.assertEquals(good.getX(), appliedIndividually.getX(), 1e-12);
        Assert.assertEquals(good.getY(), appliedIndividually.getY(), 1e-12);
        Assert.assertEquals(good.getZ(), appliedIndividually.getZ(), 1e-12);
    }

    @Test
    public void testQuaternionConstructor() {

        final SinCos theta  = FastMath.sinCos(0.5);
        final Vector3D unit = new Vector3D(1.0, 1.0, 1.0).normalize();

        final double q0 = theta.cos();
        final double q1 = unit.getX() * theta.sin();
        final double q2 = unit.getY() * theta.sin();
        final double q3 = unit.getZ() * theta.sin();

        final Rotation r1 = new Rotation(new Quaternion(q0, q1, q2, q3), false);
        final Rotation r2 = new Rotation(unit, 1.0, RotationConvention.FRAME_TRANSFORM);

        Assert.assertEquals(r2.getQ0(), r1.getQ0(), 0);
        Assert.assertEquals(r2.getQ1(), r1.getQ1(), 0);
        Assert.assertEquals(r2.getQ2(), r1.getQ2(), 0);
        Assert.assertEquals(r2.getQ3(), r1.getQ3(), 0);
    }

    @Test
    public void testGetQuaternion() {

        final SinCos theta  = FastMath.sinCos(0.5);
        final Vector3D unit = new Vector3D(1.0, 1.0, 1.0).normalize();

        final double q0 = theta.cos();
        final double q1 = unit.getX() * theta.sin();
        final double q2 = unit.getY() * theta.sin();
        final double q3 = unit.getZ() * theta.sin();

        final Rotation r1 = new Rotation(new Quaternion(q0, q1, q2, q3), false);
        final Quaternion qq1 = r1.getQuaternion();

        Assert.assertEquals(q0, qq1.getQ0(), 0);
        Assert.assertEquals(q1, qq1.getQ1(), 0);
        Assert.assertEquals(q2, qq1.getQ2(), 0);
        Assert.assertEquals(q3, qq1.getQ3(), 0);
    }

    private void checkVector(Vector3D v1, Vector3D v2) {
        Assert.assertTrue(v1.subtract(v2).getNorm() < 1.0e-10);
    }

    private void checkAngle(double a1, double a2) {
        Assert.assertEquals(a1, MathUtils.normalizeAngle(a2, a1), 1.0e-10);
    }

    private void checkRotation(Rotation r, double q0, double q1, double q2, double q3) {
        Assert.assertEquals(0, Rotation.distance(r, new Rotation(q0, q1, q2, q3, false)), 1.0e-12);
    }

}<|MERGE_RESOLUTION|>--- conflicted
+++ resolved
@@ -37,9 +37,6 @@
 public class RotationTest {
 
     @Test
-<<<<<<< HEAD
-    public void testIdentity() {
-=======
     public void testIssue304() {
 
         double[][] originalMatrix = { //
@@ -95,45 +92,6 @@
 
   @Test
   public void testIdentity() {
-
-    Rotation r = Rotation.IDENTITY;
-    checkVector(r.applyTo(Vector3D.PLUS_I), Vector3D.PLUS_I);
-    checkVector(r.applyTo(Vector3D.PLUS_J), Vector3D.PLUS_J);
-    checkVector(r.applyTo(Vector3D.PLUS_K), Vector3D.PLUS_K);
-    checkAngle(r.getAngle(), 0);
-
-    r = new Rotation(-1, 0, 0, 0, false);
-    checkVector(r.applyTo(Vector3D.PLUS_I), Vector3D.PLUS_I);
-    checkVector(r.applyTo(Vector3D.PLUS_J), Vector3D.PLUS_J);
-    checkVector(r.applyTo(Vector3D.PLUS_K), Vector3D.PLUS_K);
-    checkAngle(r.getAngle(), 0);
-
-    r = new Rotation(42, 0, 0, 0, true);
-    checkVector(r.applyTo(Vector3D.PLUS_I), Vector3D.PLUS_I);
-    checkVector(r.applyTo(Vector3D.PLUS_J), Vector3D.PLUS_J);
-    checkVector(r.applyTo(Vector3D.PLUS_K), Vector3D.PLUS_K);
-    checkAngle(r.getAngle(), 0);
-
-  }
-
-  @Test
-  public void testAxisAngleVectorOperator() throws MathIllegalArgumentException {
-
-    Rotation r = new Rotation(new Vector3D(10, 10, 10), 2 * FastMath.PI / 3, RotationConvention.VECTOR_OPERATOR);
-    checkVector(r.applyTo(Vector3D.PLUS_I), Vector3D.PLUS_J);
-    checkVector(r.applyTo(Vector3D.PLUS_J), Vector3D.PLUS_K);
-    checkVector(r.applyTo(Vector3D.PLUS_K), Vector3D.PLUS_I);
-    double s = 1 / FastMath.sqrt(3);
-    checkVector(r.getAxis(RotationConvention.VECTOR_OPERATOR), new Vector3D( s,  s,  s));
-    checkVector(r.getAxis(RotationConvention.FRAME_TRANSFORM), new Vector3D(-s, -s, -s));
-    checkAngle(r.getAngle(), 2 * FastMath.PI / 3);
-
-    try {
-      new Rotation(new Vector3D(0, 0, 0), 2 * FastMath.PI / 3, RotationConvention.VECTOR_OPERATOR);
-      Assert.fail("an exception should have been thrown");
-    } catch (MathIllegalArgumentException e) {
-    }
->>>>>>> 24a1ea9e
 
         Rotation r = Rotation.IDENTITY;
         checkVector(r.applyTo(Vector3D.PLUS_I), Vector3D.PLUS_I);
